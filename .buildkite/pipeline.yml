--- conflicted
+++ resolved
@@ -42,7 +42,6 @@
           - pip install codespell
           - ~/.local/bin/codespell -L iterm,iam,keyserver,pullrequest pages
 
-<<<<<<< HEAD
   - label: ":lint-roller: Linting for insensitive words"
     command: npm run lint -y
     plugins:
@@ -65,29 +64,6 @@
     plugins:
       - docker#v3.7.0:
           image: "node:lts-alpine3.14"
-=======
-      - label: ":lint-roller: Linting for insensitive words"
-        command: npm run lint -y
-        plugins:
-          # Using the plain Node image, instead of the custom doc Dockerfile
-          # version, is way faster because we don't have to wait for Ruby gems to
-          # install.
-          - docker#v3.7.0:
-              # Alpine 3.14 - EOS 01 May 2023
-              # lts = Node 1415.1 - 2023-04-30
-              image: "node:lts-alpine3.14"
-      - label: "Validate YAML"
-        command: npm run -y validate-yaml
-        plugins:
-          - docker#v3.7.0:
-              image: "node:lts-alpine3.14"
-      - label: ":lint-roller: :markdown: Linting the Markdown"
-        command: npm run -y mdlint
-        plugins:
-          - docker#v3.7.0:
-              image: "node:lts-alpine3.14"
->>>>>>> 5fef633a
-
       - label: ":snake: Linting markdown files for snake case"
         command: npx -y @ls-lint/ls-lint
         plugins:

<!DOCTYPE html>
<html lang='en'>
  <head>
    <meta charset='utf-8'>
    <link rel="dns-prefetch" href="<%= ENV['ASSET_HOST'] %>" />
    <link rel="dns-prefetch" href="//www2.buildkiteassets.com" />
    <link rel="dns-prefetch" href="//<%= Matomo::HOST %>" />
    <link rel="preload" as="font" type="font/woff2" href="https://www2.buildkiteassets.com/assets/lineto-circular/lineto-circular-book-39c5d1ed54e49102939d0280aeb20f01ef021bf5ffa74dc25fcafb43fce62ff3.woff2" crossorigin="anonymous" />
    <link rel="preload" as="font" type="font/woff2" href="https://www2.buildkiteassets.com/assets/lineto-circular/lineto-circular-bold-23e71bdfef13622d0d52b2b4b7ed3c1edb9e81f210692130dee9a521e97d062f.woff2" crossorigin="anonymous" />
    <link rel="preload" as="font" type="font/woff2" href="https://www2.buildkiteassets.com/assets/lineto-circular/lineto-circular-black-a8002849ea799a4dcf1be0b1abe0f010991cbae508f24f62e9ee0262590197eb.woff2" crossorigin="anonymous" >

    <title><%= [ @page_title, yield(:page_title), "Buildkite Documentation" ].join(" | ") %></title>

    <meta name="viewport" content="width=device-width, initial-scale=1.0">
    <%= stylesheet_link_tag "docsearch", "application", media: "all" %>

    <%= javascript_include_tag "docsearch", "application", nonce: true %>

    <%= csp_meta_tag %>

    <meta name="referrer" content="origin-when-cross-origin" />

    <link rel="shortcut icon" href="<%= image_path("favicon.png") %>" type="image/x-icon" />
    <link rel="apple-touch-icon" href="<%= image_url('appicon.png') %>" />
    <link rel="mask-icon" href="<%= image_url('logo-pinned.svg') %>" color="#14CC80" />

    <!-- Twitter Cards Metadata -->
    <meta name="twitter:card" content="<%= content_for(:page_twitter_card) || 'summary_large_image' %>">
    <meta name="twitter:site" content="@Buildkite">

    <!-- Open Graph Metadata -->
    <meta property="og:type" content="<%= content_for(:page_og_type) || "website" %>" />
    <meta property="og:title" content="<%= content_for(:page_og_title) || content_for(:page_title) || "Buildkite" %>" />
    <meta property="og:description" content="<%= content_for(:page_description) || "Automate your team’s software development processes, from testing through to delivery, no matter the language, environment or toolchain." %>" />
    <meta property="og:image" content="<%= content_for(:page_image) || image_url("opengraph_default.png").gsub(/^\/\//, 'https://') %>" />
    <% if page_image_alt = content_for(:page_image_alt) %>
      <meta property="og:image:alt" content="<%= page_image_alt %>" />
    <% end %>
    <meta property="og:site_name" content="Buildkite" />
    <meta property="og:locale" content="en_US" />

    <%= render 'layouts/analytics', application: 'docs', title: "Docs / #{content_for(:page_title)}", logged_in: probably_authenticated? %>

    <% if ENV.fetch("ROBOTS_NO_INDEX") { "false" } == "true" %>
      <meta name="robots" content="noindex, nofollow">
    <% end %>
  </head>
  <body>
    <header class="SiteHeader">
      <div class="SiteHeader__inner PageContainer">
        <h1 class="SiteHeader__logo">
          <%= link_to docs_path, class: 'SiteHeader__docslink' do %>
            <span class="SiteHeader__mark">
              <svg
                  width="<%= local_assigns.fetch(:width) { 42 } %>"
                  height="<%= local_assigns.fetch(:height) { 28 } %>"
                  viewBox="0 0 42 28" xmlns="http://www.w3.org/2000/svg"><title>Buildkite Mark</title><g fill="none" fill-rule="evenodd"><path fill="#30F2A2" d="M0 0l13.965 6.94v13.988L0 13.99M28.042 0l13.854 6.94-13.854 7.05"/><path fill="#14CC80" d="M28.042 0L13.965 6.94v13.988l14.077-6.938M41.896 6.94l-13.854 7.05v13.99l13.854-7.052"/></g></svg>
            </span>
            Documentation
          <% end %>
        </h1>
        <p class="OffScreen SiteHeader__tagline">Powerful build automation and continous deployment.</p>
        <p class="OffScreen SiteHeader__skip-nav"><a href="#main">Skip to main content</a></p>
        <div class="SiteHeader__search">
          <input id="search" placeholder="Search" />
        </div>
      </div>
    </header>
    <main id="main" role="main">
      <div class="StandardTopSection--empty"></div>

      <div class="Docs__page-container StandardWhiteContentPage">
        <div class="Docs__page-container__inner PageContainer">

          <nav class="Docs__nav">
            <% if request.url.include?('/docs/tutorials') %>
              <p class="Docs__nav__section-heading">Tutorials</p>
              <ul class="Docs__nav__sub-nav">
                <li class="Docs__nav__sub-nav__item"><%= sidebar_link_to "Getting Started", 'tutorials/getting-started' %></li>
                <li class="Docs__nav__sub-nav__item"><%= sidebar_link_to "Elastic CI Stack for AWS", 'tutorials/elastic-ci-stack-aws' %></li>
                <li class="Docs__nav__sub-nav__item"><%= sidebar_link_to "Docker-Based Builds", 'tutorials/docker-containerized-builds' %></li>
                <li class="Docs__nav__sub-nav__item"><%= sidebar_link_to "Parallelizing Builds", 'tutorials/parallel-builds' %></li>
                <li class="Docs__nav__sub-nav__item"><%= sidebar_link_to "Migrating from Bamboo", 'tutorials/migrating-from-bamboo' %></li>
              </ul>
            <% else %>
              <p class="Docs__nav__section-heading Docs__nav__section-heading--link">
              <%= sidebar_link_to "Tutorials", 'tutorials/getting-started', class: 'Link Link--on-white Link--underline Docs__nav__section-heading-link', data: { prefetch: true } %>
              </p>
            <% end %>

            <% if request.url.include?('/docs/agent') %>
              <% current_agent_ver = request.url[%r{agent/v(\d)}, 1] || '2' %>

              <p class="Docs__nav__section-heading">Agent</p>

              <select id="agent-version-selector" class="Docs__nav__version-selector">
                <option value="<%= docs_page_path("agent/v3") %>" <% if current_agent_ver == "3" %>selected<% end %>>Version 3.x (Current)</option>
                <option value="<%= docs_page_path("agent/v2") %>" <% if current_agent_ver == "2" %>selected<% end %>>Version 2.x</option>
              </select>

              <%= javascript_tag nonce: true do %>
                (function() {
                  var select = document.getElementById('agent-version-selector');
                  select.addEventListener("change", function() {
                    var agentVersionDocsURL = select.options[select.selectedIndex].value;

                    if (String(window.location.pathname).indexOf(agentVersionDocsURL) == -1) {
                      window.location = agentVersionDocsURL;
                    }
                  });
                })();
              <% end %>

              <% if current_agent_ver == '2' %>
                <ul class="Docs__nav__sub-nav">
                  <li class="Docs__nav__sub-nav__item"><%= sidebar_link_to "Overview", 'agent/v2' %></li>
                  <li class="Docs__nav__sub-nav__item"><%= sidebar_link_to "Installation", 'agent/v2/installation' %></li>
                  <li class="Docs__nav__sub-nav__item"><%= sidebar_link_to "Upgrading to v2", 'agent/v2/upgrading-to-v2' %></li>
                  <li class="Docs__nav__sub-nav__item"><%= sidebar_link_to "Configuration", 'agent/v2/configuration' %></li>
                  <li class="Docs__nav__sub-nav__item"><%= sidebar_link_to "SSH Keys", 'agent/v2/ssh-keys' %></li>
                  <li class="Docs__nav__sub-nav__item--sub"><%= sidebar_link_to "GitHub SSH Keys", 'agent/v2/github-ssh-keys' %></li>
                  <li class="Docs__nav__sub-nav__item"><%= sidebar_link_to "Hooks", 'agent/v2/hooks' %></li>
                  <li class="Docs__nav__sub-nav__item"><%= sidebar_link_to "Queues", 'agent/v2/queues' %></li>
                  <li class="Docs__nav__sub-nav__item"><%= sidebar_link_to "Prioritization", 'agent/v2/prioritization' %></li>
                  <li class="Docs__nav__sub-nav__item"><%= sidebar_link_to "Securing", 'agent/v2/securing' %></li>
                </ul>
                <p class="Docs__nav__section-subheading">Agent Installers</p>
                <ul class="Docs__nav__sub-nav">
                  <li class="Docs__nav__sub-nav__item"><%= sidebar_link_to "Ubuntu", 'agent/v2/ubuntu' %></li>
                  <li class="Docs__nav__sub-nav__item"><%= sidebar_link_to "Debian", 'agent/v2/debian' %></li>
                  <li class="Docs__nav__sub-nav__item"><%= sidebar_link_to "Red Hat/CentOS", 'agent/v2/redhat' %></li>
                  <li class="Docs__nav__sub-nav__item"><%= sidebar_link_to "FreeBSD", 'agent/v2/freebsd' %></li>
                  <li class="Docs__nav__sub-nav__item"><%= sidebar_link_to "macOS", 'agent/v2/osx' %></li>
                  <li class="Docs__nav__sub-nav__item"><%= sidebar_link_to "Windows", 'agent/v2/windows' %></li>
                  <li class="Docs__nav__sub-nav__item"><%= sidebar_link_to "Linux", 'agent/v2/linux' %></li>
                  <li class="Docs__nav__sub-nav__item"><%= sidebar_link_to "Docker", 'agent/v2/docker' %></li>
                  <li class="Docs__nav__sub-nav__item"><%= sidebar_link_to "AWS", 'agent/v2/aws' %></li>
                  <li class="Docs__nav__sub-nav__item"><%= sidebar_link_to "Google Cloud", 'agent/v2/gcloud' %></li>
                  <p class="Docs__nav__section-subheading">Command-Line Reference</p>
                  <ul class="Docs__nav__sub-nav">
                    <li class="Docs__nav__sub-nav__item"><%= sidebar_link_to "start", 'agent/v2/cli-start' %></li>
                    <li class="Docs__nav__sub-nav__item"><%= sidebar_link_to "meta-data", 'agent/v2/cli-meta-data' %></li>
                    <li class="Docs__nav__sub-nav__item"><%= sidebar_link_to "artifact", 'agent/v2/cli-artifact' %></li>
                    <li class="Docs__nav__sub-nav__item"><%= sidebar_link_to "pipeline", 'agent/v2/cli-pipeline' %></li>
                  </ul>
                <% elsif current_agent_ver == "3" %>
                  <ul class="Docs__nav__sub-nav">
                    <li class="Docs__nav__sub-nav__item"><%= sidebar_link_to "Overview", 'agent/v3' %></li>
                    <li class="Docs__nav__sub-nav__item"><%= sidebar_link_to "Installation", 'agent/v3/installation' %></li>
                    <li class="Docs__nav__sub-nav__item"><%= sidebar_link_to "Upgrading", 'agent/v3/upgrading' %></li>
                    <li class="Docs__nav__sub-nav__item"><%= sidebar_link_to "Configuration", 'agent/v3/configuration' %></li>
                    <li class="Docs__nav__sub-nav__item"><%= sidebar_link_to "SSH Keys", 'agent/v3/ssh-keys' %></li>
                    <li class="Docs__nav__sub-nav__item--sub"><%= sidebar_link_to "GitHub SSH Keys", 'agent/v3/github-ssh-keys' %></li>
                    <li class="Docs__nav__sub-nav__item"><%= sidebar_link_to "Hooks", 'agent/v3/hooks' %></li>
                    <li class="Docs__nav__sub-nav__item"><%= sidebar_link_to "Queues", 'agent/v3/queues' %></li>
                    <li class="Docs__nav__sub-nav__item"><%= sidebar_link_to "Prioritization", 'agent/v3/prioritization' %></li>
                    <li class="Docs__nav__sub-nav__item"><%= sidebar_link_to "Securing", 'agent/v3/securing' %></li>
                    <li class="Docs__nav__sub-nav__item"><%= sidebar_link_to "Tokens", 'agent/v3/tokens' %></li>
                  </ul>
                  <p class="Docs__nav__section-subheading">Agent Installers</p>
                  <ul class="Docs__nav__sub-nav">
                    <li class="Docs__nav__sub-nav__item"><%= sidebar_link_to "Ubuntu", 'agent/v3/ubuntu' %></li>
                    <li class="Docs__nav__sub-nav__item"><%= sidebar_link_to "Debian", 'agent/v3/debian' %></li>
                    <li class="Docs__nav__sub-nav__item"><%= sidebar_link_to "Red Hat/CentOS", 'agent/v3/redhat' %></li>
                    <li class="Docs__nav__sub-nav__item"><%= sidebar_link_to "FreeBSD", 'agent/v3/freebsd' %></li>
                    <li class="Docs__nav__sub-nav__item"><%= sidebar_link_to "macOS", 'agent/v3/osx' %></li>
                    <li class="Docs__nav__sub-nav__item"><%= sidebar_link_to "Windows", 'agent/v3/windows' %></li>
                    <li class="Docs__nav__sub-nav__item"><%= sidebar_link_to "Linux", 'agent/v3/linux' %></li>
                    <li class="Docs__nav__sub-nav__item"><%= sidebar_link_to "Docker", 'agent/v3/docker' %></li>
                    <li class="Docs__nav__sub-nav__item"><%= sidebar_link_to "AWS", 'agent/v3/aws' %></li>
                    <li class="Docs__nav__sub-nav__item"><%= sidebar_link_to "Google Cloud", 'agent/v3/gcloud' %></li>
                  </ul>
                  <p class="Docs__nav__section-subheading">Command-Line Reference</p>
                  <ul class="Docs__nav__sub-nav">
                    <li class="Docs__nav__sub-nav__item"><%= sidebar_link_to "start", 'agent/v3/cli-start' %></li>
                    <li class="Docs__nav__sub-nav__item"><%= sidebar_link_to "annotate", 'agent/v3/cli-annotate' %></li>
                    <li class="Docs__nav__sub-nav__item"><%= sidebar_link_to "artifact", 'agent/v3/cli-artifact' %></li>
                    <li class="Docs__nav__sub-nav__item"><%= sidebar_link_to "meta-data", 'agent/v3/cli-meta-data' %></li>
                    <li class="Docs__nav__sub-nav__item"><%= sidebar_link_to "pipeline", 'agent/v3/cli-pipeline' %></li>
                    <li class="Docs__nav__sub-nav__item"><%= sidebar_link_to "bootstrap", 'agent/v3/cli-bootstrap' %></li>
                    <li class="Docs__nav__sub-nav__item"><%= sidebar_link_to "step", 'agent/v3/cli-step' %></li>
                  </ul>
                <% end %>
              <% else %>
                <p class="Docs__nav__section-heading Docs__nav__section-heading--link">
                <%= sidebar_link_to "Agents", 'agent/v3', class: 'Link Link--on-white Link--underline Docs__nav__section-heading-link', data: { prefetch: true } %>
                </p>
              <% end %>

              <% if request.url.include?('/docs/pipelines') %>
                <p class="Docs__nav__section-heading">Pipelines</p>
                <ul class="Docs__nav__sub-nav">
                  <li class="Docs__nav__sub-nav__item"><%= sidebar_link_to "Overview", 'pipelines' %></li>
                  <li class="Docs__nav__sub-nav__item"><%= sidebar_link_to "Defining Steps", 'pipelines/defining-steps' %></li>
                  <li class="Docs__nav__sub-nav__item"><%= sidebar_link_to "Writing Build Scripts", 'pipelines/writing-build-scripts' %></li>
                  <li class="Docs__nav__sub-nav__item"><%= sidebar_link_to "Using Conditionals", 'pipelines/conditionals' %></li>
                  <li class="Docs__nav__sub-nav__item"><%= sidebar_link_to "Step Dependencies", 'pipelines/dependencies' %></li>
                  <li class="Docs__nav__sub-nav__item"><%= sidebar_link_to "Secrets", 'pipelines/secrets' %></li>
                  <li class="Docs__nav__sub-nav__item"><%= sidebar_link_to "Environment Variables", 'pipelines/environment-variables' %></li>
                  <li class="Docs__nav__sub-nav__item"><%= sidebar_link_to "Ignoring a Commit", 'pipelines/ignoring-a-commit' %></li>
                  <li class="Docs__nav__sub-nav__item"><%= sidebar_link_to "Using Build Artifacts", 'pipelines/artifacts' %></li>
                  <li class="Docs__nav__sub-nav__item"><%= sidebar_link_to "Using Build Meta-data", 'pipelines/build-meta-data' %></li>
                  <li class="Docs__nav__sub-nav__item"><%= sidebar_link_to "Managing Log Output", 'pipelines/managing-log-output' %></li>
                  <li class="Docs__nav__sub-nav__item"><%= sidebar_link_to "Links & Images in Log Output", 'pipelines/links-and-images-in-log-output' %></li>
                  <li class="Docs__nav__sub-nav__item"><%= sidebar_link_to "Notifications", 'pipelines/notifications' %></li>
                </ul>
                <p class="Docs__nav__section-subheading">Step Types</p>
                <ul class="Docs__nav__sub-nav">
                  <li class="Docs__nav__sub-nav__item"><%= sidebar_link_to "Command Step", 'pipelines/command-step' %></li>
                  <li class="Docs__nav__sub-nav__item"><%= sidebar_link_to "Wait Step", 'pipelines/wait-step' %></li>
                  <li class="Docs__nav__sub-nav__item"><%= sidebar_link_to "Block Step", 'pipelines/block-step' %></li>
                  <li class="Docs__nav__sub-nav__item"><%= sidebar_link_to "Input Step", 'pipelines/input-step' %></li>
                  <li class="Docs__nav__sub-nav__item"><%= sidebar_link_to "Trigger Step", 'pipelines/trigger-step' %></li>
                </ul>
                <p class="Docs__nav__section-subheading">Workflows</p>
                <ul class="Docs__nav__sub-nav">
                  <li class="Docs__nav__sub-nav__item"><%= sidebar_link_to "Controlling Concurrency", 'pipelines/controlling-concurrency' %></li>
                  <li class="Docs__nav__sub-nav__item"><%= sidebar_link_to "Branch Configuration", 'pipelines/branch-configuration' %></li>
                  <li class="Docs__nav__sub-nav__item"><%= sidebar_link_to "Scheduled Builds", 'pipelines/scheduled-builds' %></li>
                  <li class="Docs__nav__sub-nav__item"><%= sidebar_link_to "Permissions with Teams", 'pipelines/permissions' %></li>
                </ul>
              <% else %>
                <p class="Docs__nav__section-heading Docs__nav__section-heading--link">
                <%= sidebar_link_to "Pipelines", 'pipelines', class: 'Link Link--on-white Link--underline Docs__nav__section-heading-link', data: { prefetch: true } %>
                </p>
              <% end %>
              <% if request.url.include?('/docs/plugins') %>
                <p class="Docs__nav__section-heading">Plugins</p>
                <ul class="Docs__nav__sub-nav">
                  <li class="Docs__nav__sub-nav__item"><%= sidebar_link_to "Overview", 'plugins' %></li>
                  <li class="Docs__nav__sub-nav__item"><%= sidebar_link_to "Using Plugins", 'plugins/using' %></li>
                  <li class="Docs__nav__sub-nav__item"><%= sidebar_link_to "Plugins Directory", 'plugins/directory' %></li>
                  <li class="Docs__nav__sub-nav__item"><%= sidebar_link_to "Plugin Tools", 'plugins/tools' %></li>
                  <li class="Docs__nav__sub-nav__item"><%= sidebar_link_to "Writing Plugins", 'plugins/writing' %></li>
                </ul>
              <% else %>
                <p class="Docs__nav__section-heading Docs__nav__section-heading--link">
                <%= sidebar_link_to "Plugins", 'plugins', class: 'Link Link--on-white Link--underline Docs__nav__section-heading-link', data: { prefetch: true } %>
                </p>
              <% end %>

              <% if request.url.include?('/docs/deployments') %>
<<<<<<< HEAD
              <p class="Docs__nav__section-heading">Deployments</p>
              <ul class="Docs__nav__sub-nav">
                <li class="Docs__nav__sub-nav__item"><%= sidebar_link_to "Overview", 'deployments' %></li>
                <li class="Docs__nav__sub-nav__item"><%= sidebar_link_to "Deploying to Heroku", 'deployments/deploying-to-heroku' %></li>
                <li class="Docs__nav__sub-nav__item"><%= sidebar_link_to "Deploying to Kubernetes", 'deployments/deploying-to-kubernetes' %></li>
                <li class="Docs__nav__sub-nav__item"><%= sidebar_link_to "Deploying to ECS", 'deployments/deploying-to-ecs' %></li>
              </ul>
=======
                <p class="Docs__nav__section-heading">Deployments</p>
                <ul class="Docs__nav__sub-nav">
                  <li class="Docs__nav__sub-nav__item"><%= sidebar_link_to "Overview", 'deployments' %></li>
                  <li class="Docs__nav__sub-nav__item"><%= sidebar_link_to "Deploying to Heroku", 'deployments/deploying-to-heroku' %></li>
                  <li class="Docs__nav__sub-nav__item"><%= sidebar_link_to "Deploying to Kubernetes", 'deployments/deploying-to-kubernetes' %></li>
                </ul>
>>>>>>> 133efa7d
              <% else %>
                <p class="Docs__nav__section-heading Docs__nav__section-heading--link">
                <%= sidebar_link_to "Deployments", 'deployments', class: 'Link Link--on-white Link--underline Docs__nav__section-heading-link', data: { prefetch: true } %>
                </p>
              <% end %>

              <% if request.url.include?('/docs/integrations') %>
                <p class="Docs__nav__section-heading">Integrations</p>
                <ul class="Docs__nav__sub-nav">
                  <li class="Docs__nav__sub-nav__item"><%= sidebar_link_to "GitHub", 'integrations/github' %></li>
                  <li class="Docs__nav__sub-nav__item"><%= sidebar_link_to "GitHub Enterprise", 'integrations/github-enterprise' %></li>
                  <li class="Docs__nav__sub-nav__item"><%= sidebar_link_to "GitLab", 'integrations/gitlab' %></li>
                  <li class="Docs__nav__sub-nav__item"><%= sidebar_link_to "Bitbucket", 'integrations/bitbucket' %></li>
                  <li class="Docs__nav__sub-nav__item"><%= sidebar_link_to "Amazon EventBridge", 'integrations/amazon-eventbridge' %></li>
                  <li class="Docs__nav__sub-nav__item"><%= sidebar_link_to "Artifactory", 'integrations/artifactory' %></li>
                  <li class="Docs__nav__sub-nav__item"><%= sidebar_link_to "Build Status Badges", 'integrations/build-status-badges' %></li>
                  <li class="Docs__nav__sub-nav__item"><%= sidebar_link_to "CCMenu & CCTray", 'integrations/cc-menu' %></li>
                  <li class="Docs__nav__sub-nav__item"><%= sidebar_link_to "Slack", 'integrations/slack' %></li>
                  <li class="Docs__nav__sub-nav__item"><%= sidebar_link_to "Phabricator", 'integrations/phabricator' %></li>
                </ul>
                <p class="Docs__nav__section-subheading">SSO</p>
                <ul class="Docs__nav__sub-nav">
                  <li class="Docs__nav__sub-nav__item"><%= sidebar_link_to "Overview", 'integrations/sso' %></li>
                  <li class="Docs__nav__sub-nav__item"><%= sidebar_link_to "Okta", 'integrations/sso/okta' %></li>
                  <li class="Docs__nav__sub-nav__item"><%= sidebar_link_to "ADFS", 'integrations/sso/adfs' %></li>
                  <li class="Docs__nav__sub-nav__item"><%= sidebar_link_to "G Suite", 'integrations/sso/g-suite' %></li>
                  <li class="Docs__nav__sub-nav__item"><%= sidebar_link_to "G Cloud Identity", 'integrations/sso/g-cloud-identity' %></li>
                  <li class="Docs__nav__sub-nav__item"><%= sidebar_link_to "OneLogin", 'integrations/sso/onelogin' %></li>
                  <li class="Docs__nav__sub-nav__item"><%= sidebar_link_to "Custom SAML", 'integrations/sso/custom-saml' %></li>
                  <li class="Docs__nav__sub-nav__item"><%= sidebar_link_to "Setup with GraphQL", 'integrations/sso/sso-setup-with-graphql' %></li>
                </ul>
              <% else %>
                <p class="Docs__nav__section-heading Docs__nav__section-heading--link">
                <%= sidebar_link_to "Integrations", 'integrations', class: 'Link Link--on-white Link--underline Docs__nav__section-heading-link', data: { prefetch: true } %>
                </p>
              <% end %>

              <% if request.url.include?('/docs/apis') %>
                <p class="Docs__nav__section-heading">APIs</p>
                <ul class="Docs__nav__sub-nav">
                  <li class="Docs__nav__sub-nav__item"><%= sidebar_link_to "Managing API Tokens", 'apis/managing-api-tokens' %></li>
                </ul>
                <p class="Docs__nav__section-subheading">Webhooks</p>
                <ul class="Docs__nav__sub-nav">
                  <li class="Docs__nav__sub-nav__item"><%= sidebar_link_to "Overview", 'apis/webhooks' %></li>
                  <li class="Docs__nav__sub-nav__item"><%= sidebar_link_to "Agent Events", 'apis/webhooks/agent-events' %></li>
                  <li class="Docs__nav__sub-nav__item"><%= sidebar_link_to "Build Events", 'apis/webhooks/build-events' %></li>
                  <li class="Docs__nav__sub-nav__item"><%= sidebar_link_to "Job Events", 'apis/webhooks/job-events' %></li>
                  <li class="Docs__nav__sub-nav__item"><%= sidebar_link_to "Ping Events", 'apis/webhooks/ping-events' %></li>
                  <li class="Docs__nav__sub-nav__item"><%= sidebar_link_to "Integrations", 'apis/webhooks/integrations' %></li>
                </ul>
                <p class="Docs__nav__section-subheading">REST API</p>
                <ul class="Docs__nav__sub-nav">
                  <li class="Docs__nav__sub-nav__item"><%= sidebar_link_to "Overview", 'apis/rest-api' %></li>
                  <li class="Docs__nav__sub-nav__item"><%= sidebar_link_to "Access Token", 'apis/rest-api/access-token' %></li>
                  <li class="Docs__nav__sub-nav__item"><%= sidebar_link_to "Organizations", 'apis/rest-api/organizations' %></li>
                  <li class="Docs__nav__sub-nav__item"><%= sidebar_link_to "Pipelines", 'apis/rest-api/pipelines' %></li>
                  <li class="Docs__nav__sub-nav__item"><%= sidebar_link_to "Builds", 'apis/rest-api/builds' %></li>
                  <li class="Docs__nav__sub-nav__item"><%= sidebar_link_to "Jobs", 'apis/rest-api/jobs' %></li>
                  <li class="Docs__nav__sub-nav__item"><%= sidebar_link_to "Agents", 'apis/rest-api/agents' %></li>
                  <li class="Docs__nav__sub-nav__item"><%= sidebar_link_to "Artifacts", 'apis/rest-api/artifacts' %></li>
                  <li class="Docs__nav__sub-nav__item"><%= sidebar_link_to "Annotations", 'apis/rest-api/annotations' %></li>
                  <li class="Docs__nav__sub-nav__item"><%= sidebar_link_to "Emojis", 'apis/rest-api/emojis' %></li>
                  <li class="Docs__nav__sub-nav__item"><%= sidebar_link_to "User", 'apis/rest-api/user' %></li>
                </ul>
                <p class="Docs__nav__section-subheading">GraphQL API</p>
                <ul class="Docs__nav__sub-nav">
                  <li class="Docs__nav__sub-nav__item"><%= sidebar_link_to "Overview", 'apis/graphql-api' %></li>
                </ul>
              <% else %>
                <p class="Docs__nav__section-heading Docs__nav__section-heading--link">
                <%= sidebar_link_to "APIs", 'apis', class: 'Link Link--on-white Link--underline Docs__nav__section-heading-link', data: { prefetch: true } %>
                </p>
              <% end %>

              <% if probably_authenticated? %>
                <%= link_to "Dashboard", dashboard_path, class: "Docs__nav__homebutton" %>
              <% else %>
                <%= link_to "Home", root_path, class: "Docs__nav__homebutton" %>
              <% end %>
          </nav>

          <div class="Docs__article">
            <%= yield %>

            <div class="Docs__note--footer-typo">
              <p>Spotted a typo? Something missing? Please <a href="https://github.com/buildkite/docs/issues">open an issue</a> or <a href="<%= open_source_url %>">contribute an update</a>.</p>
            </div>
          </div>

        </div>

    </main>
    <%= javascript_tag nonce: true do %>
      docsearch({
        apiKey: '<%= algolia_api_key %>',
        indexName: '<%= algolia_index_name %>',
        appId: '<%= algolia_app_id %>',
        inputSelector: '#search'
      });
    <% end %>
  </body>
</html><|MERGE_RESOLUTION|>--- conflicted
+++ resolved
@@ -240,22 +240,13 @@
               <% end %>
 
               <% if request.url.include?('/docs/deployments') %>
-<<<<<<< HEAD
-              <p class="Docs__nav__section-heading">Deployments</p>
-              <ul class="Docs__nav__sub-nav">
-                <li class="Docs__nav__sub-nav__item"><%= sidebar_link_to "Overview", 'deployments' %></li>
-                <li class="Docs__nav__sub-nav__item"><%= sidebar_link_to "Deploying to Heroku", 'deployments/deploying-to-heroku' %></li>
-                <li class="Docs__nav__sub-nav__item"><%= sidebar_link_to "Deploying to Kubernetes", 'deployments/deploying-to-kubernetes' %></li>
-                <li class="Docs__nav__sub-nav__item"><%= sidebar_link_to "Deploying to ECS", 'deployments/deploying-to-ecs' %></li>
-              </ul>
-=======
                 <p class="Docs__nav__section-heading">Deployments</p>
                 <ul class="Docs__nav__sub-nav">
                   <li class="Docs__nav__sub-nav__item"><%= sidebar_link_to "Overview", 'deployments' %></li>
                   <li class="Docs__nav__sub-nav__item"><%= sidebar_link_to "Deploying to Heroku", 'deployments/deploying-to-heroku' %></li>
                   <li class="Docs__nav__sub-nav__item"><%= sidebar_link_to "Deploying to Kubernetes", 'deployments/deploying-to-kubernetes' %></li>
-                </ul>
->>>>>>> 133efa7d
+                  <li class="Docs__nav__sub-nav__item"><%= sidebar_link_to "Deploying to ECS", 'deployments/deploying-to-ecs' %></li>
+                </ul>
               <% else %>
                 <p class="Docs__nav__section-heading Docs__nav__section-heading--link">
                 <%= sidebar_link_to "Deployments", 'deployments', class: 'Link Link--on-white Link--underline Docs__nav__section-heading-link', data: { prefetch: true } %>

--- conflicted
+++ resolved
@@ -6,7 +6,7 @@
       <div class="Docs__nav__section-content">
         <ul class="Docs__nav__sub-nav">
           <%= sidebar_link_to "Getting Started", 'tutorials/getting-started' %>
-          <%= sidebar_link_to "Running Elastic CI Stack for AWS", 'tutorials/elastic-ci-stack-aws' %>
+          <%= sidebar_link_to "Elastic CI Stack for AWS", 'tutorials/elastic-ci-stack-aws' %>
           <%= sidebar_link_to "Docker-Based Builds", 'tutorials/docker-containerized-builds' %>
           <%= sidebar_link_to "Parallelizing Builds", 'tutorials/parallel-builds' %>
           <%= sidebar_link_to "Migrating from Bamboo", 'tutorials/migrating-from-bamboo' %>
@@ -40,14 +40,9 @@
         </ul>
         <p class="Docs__nav__section-subheading">Elastic CI Stack for AWS</p>
         <ul class="Docs__nav__sub-nav">
-<<<<<<< HEAD
-          <%= sidebar_link_to "Elastic CI Stack Overview", 'agent/v3/elastic-ci-aws' %>
-          <%= sidebar_link_to "Using AWS Secrets Manager", 'agent/v3/aws/secrets_manager.md' %>
-=======
           <%= sidebar_link_to "Running Elastic CI Stack", 'agent/v3/elastic-ci-aws' %>
           <%= sidebar_link_to "CloudFormation Service Role", 'agent/v3/elastic-ci-aws/cloudformation-service-role' %>
           <%= sidebar_link_to "Using AWS Secrets Manager", 'agent/v3/aws/secrets-manager' %>
->>>>>>> 3d0b7bc1
         </ul>
         <p class="Docs__nav__section-subheading">Agent Installers</p>
         <ul class="Docs__nav__sub-nav">

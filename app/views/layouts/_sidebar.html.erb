<% current_section = request.original_fullpath.split('/')[2] %>

<input type="checkbox" id="navicon" />
<label for="navicon"><span>Display menu</span></label>

<nav class="Docs__nav">
  <div class="Docs__nav__search">
    <div class="Search-container">
      <input id="search" placeholder="Search" />
      <kbd title="Press / to search">/</kbd>
    </div>
  </div>

  <div class="Docs__nav__sections">
    <div class="Docs__nav__section-container <%= "current expanded" if current_section == 'tutorials' %>" data-docs-path="tutorials">
      <p class="Docs__nav__section-heading">Tutorials</p>
      <div class="Docs__nav__section-content">
        <ul class="Docs__nav__sub-nav">
          <%= sidebar_link_to "Getting Started", 'tutorials/getting-started' %>
          <%= sidebar_link_to "Elastic CI Stack for AWS", 'tutorials/elastic-ci-stack-aws' %>
          <%= sidebar_link_to "Docker-Based Builds", 'tutorials/docker-containerized-builds' %>
          <%= sidebar_link_to "Parallelizing Builds", 'tutorials/parallel-builds' %>
          <%= sidebar_link_to "Migrating from Bamboo", 'tutorials/migrating-from-bamboo' %>
          <%= sidebar_link_to "Using Bazel on Buildkite", 'tutorials/bazel' %>
                  <li class="Docs__nav__sub-nav__item"><%= sidebar_link_to "Migrating to YAML Steps", 'tutorials/pipeline-upgrade' %></li>
          <li class="Docs__nav__sub-nav__item"><%= sidebar_link_to "Two-factor authentication (2FA)", 'tutorials/2fa' %></li>
        </ul>
      </div>
    </div>

    <% current_agent_ver = request.url[%r{agent/v(\d)}, 1] || '3' %>

    <div class="Docs__nav__section-container <%= "current expanded" if current_section == 'agent' && current_agent_ver == '3' %>" data-docs-path="agent-v3">
      <p class="Docs__nav__section-heading">Agent</p>
      <div class="Docs__nav__section-content">
        <ul class="Docs__nav__sub-nav">
          <%= sidebar_link_to "Overview", 'agent/v3' %>
          <%= sidebar_link_to "Installation", 'agent/v3/installation' %>
          <%= sidebar_link_to "Upgrading", 'agent/v3/upgrading' %>
          <%= sidebar_link_to "Configuration", 'agent/v3/configuration' %>
          <%= sidebar_link_to "SSH Keys", 'agent/v3/ssh-keys' %>
          <%= sidebar_link_to "GitHub SSH Keys", 'agent/v3/github-ssh-keys' %>
          <%= sidebar_link_to "Hooks", 'agent/v3/hooks' %>
          <%= sidebar_link_to "Queues", 'agent/v3/queues' %>
          <%= sidebar_link_to "Prioritization", 'agent/v3/prioritization' %>
          <%= sidebar_link_to "Securing", 'agent/v3/securing' %>
          <%= sidebar_link_to "Tokens", 'agent/v3/tokens' %>
          <%= sidebar_link_to "Tracing", 'agent/v3/tracing'%>
        </ul>
        <ul class="Docs__nav__sub-nav deprecated">
          <%= sidebar_link_to "Agent v2 (Deprecated)", 'agent/v2' %>
        </ul>
        <p class="Docs__nav__section-subheading">Elastic CI Stack for AWS</p>
        <ul class="Docs__nav__sub-nav">
          <%= sidebar_link_to "Overview", 'agent/v3/elastic-ci-aws/elastic-ci-stack-overview' %>
          <%= sidebar_link_to "Elastic CI Stack", 'agent/v3/elastic-ci-aws' %>
          <%= sidebar_link_to "Elastic CI Stack Template Parameters", 'agent/v3/elastic-ci-aws/parameters' %>
          <%= sidebar_link_to "Elastic CI Stack for EC2 Mac", 'agent/v3/elastic-ci-stack-for-ec2-mac/autoscaling-mac-metal' %>
          <%= sidebar_link_to "CloudFormation Service Role", 'agent/v3/elastic-ci-aws/cloudformation-service-role' %>
          <%= sidebar_link_to "VPC Design for Elastic CI Stack", 'agent/v3/aws/vpc' %>
          <%= sidebar_link_to "Using AWS Secrets Manager", 'agent/v3/aws/secrets-manager' %>
        </ul>
        <p class="Docs__nav__section-subheading">Agent Installers</p>
        <ul class="Docs__nav__sub-nav">
          <%= sidebar_link_to "Ubuntu", 'agent/v3/ubuntu' %>
          <%= sidebar_link_to "Debian", 'agent/v3/debian' %>
          <%= sidebar_link_to "Red Hat/CentOS", 'agent/v3/redhat' %>
          <%= sidebar_link_to "FreeBSD", 'agent/v3/freebsd' %>
          <%= sidebar_link_to "macOS", 'agent/v3/macos' %>
          <%= sidebar_link_to "Windows", 'agent/v3/windows' %>
          <%= sidebar_link_to "Linux", 'agent/v3/linux' %>
          <%= sidebar_link_to "Docker", 'agent/v3/docker' %>
          <%= sidebar_link_to "AWS", 'agent/v3/aws' %>
          <%= sidebar_link_to "Google Cloud", 'agent/v3/gcloud' %>
        </ul>
        <p class="Docs__nav__section-subheading">Command-Line Reference</p>
        <ul class="Docs__nav__sub-nav">
          <%= sidebar_link_to "start", 'agent/v3/cli-start' %>
          <%= sidebar_link_to "annotate", 'agent/v3/cli-annotate' %>
          <%= sidebar_link_to "artifact", 'agent/v3/cli-artifact' %>
          <%= sidebar_link_to "meta-data", 'agent/v3/cli-meta-data' %>
          <%= sidebar_link_to "pipeline", 'agent/v3/cli-pipeline' %>
          <%= sidebar_link_to "bootstrap", 'agent/v3/cli-bootstrap' %>
          <%= sidebar_link_to "step", 'agent/v3/cli-step' %>
        </ul>
      </div>
    </div>

    <div class="Docs__nav__section-container <%= "current expanded" if current_section == 'agent' && current_agent_ver != '3' %>" data-docs-path="agent-v2" >
      <p class="Docs__nav__section-heading">Agent v2 (deprecated)</p>
      <div class="Docs__nav__section-content">
        <div class="Docs__nav__agent_subsection_container <% if current_agent_ver == "2" %>expanded<% end %>" data-agent-version="2">
          <ul class="Docs__nav__sub-nav">
            <%= sidebar_link_to "Overview", 'agent/v2' %>
            <%= sidebar_link_to "Installation", 'agent/v2/installation' %>
            <%= sidebar_link_to "Upgrading to v2", 'agent/v2/upgrading-to-v2' %>
            <%= sidebar_link_to "Configuration", 'agent/v2/configuration' %>
            <%= sidebar_link_to "SSH Keys", 'agent/v2/ssh-keys' %>
            <li class="Docs__nav__sub-nav__item--sub"><%= sidebar_link_to "GitHub SSH Keys", 'agent/v2/github-ssh-keys' %>
            <%= sidebar_link_to "Hooks", 'agent/v2/hooks' %>
            <%= sidebar_link_to "Queues", 'agent/v2/queues' %>
            <%= sidebar_link_to "Prioritization", 'agent/v2/prioritization' %>
            <%= sidebar_link_to "Securing", 'agent/v2/securing' %>
          </ul>
          <p class="Docs__nav__section-subheading">Agent Installers</p>
          <ul class="Docs__nav__sub-nav">
            <% AGENT_INSTALLERS.each do |installer| %>
              <%= sidebar_link_to installer[:title], installer[:url] %>
            <% end %>
          </ul>
          <p class="Docs__nav__section-subheading">Command-Line Reference</p>
          <ul class="Docs__nav__sub-nav">
            <%= sidebar_link_to "start", 'agent/v2/cli-start' %>
            <%= sidebar_link_to "meta-data", 'agent/v2/cli-meta-data' %>
            <%= sidebar_link_to "artifact", 'agent/v2/cli-artifact' %>
            <%= sidebar_link_to "pipeline", 'agent/v2/cli-pipeline' %>
          </ul>
        </div>
      </div>
    </div>

      <div class="Docs__nav__section-container <%= "current expanded" if current_section == 'pipelines' %>" data-docs-path="pipelines">
        <p class="Docs__nav__section-heading">Pipelines</p>
        <div class="Docs__nav__section-content">
          <ul class="Docs__nav__sub-nav">
            <%= sidebar_link_to "Overview", 'pipelines' %>
            <%= sidebar_link_to "Defining Steps", 'pipelines/defining-steps' %>
            <%= sidebar_link_to "Writing Build Scripts", 'pipelines/writing-build-scripts' %>
            <%= sidebar_link_to "Using Conditionals", 'pipelines/conditionals' %>
            <%= sidebar_link_to "Step Dependencies", 'pipelines/dependencies' %>
            <%= sidebar_link_to "Environment Variables", 'pipelines/environment-variables' %>
            <%= sidebar_link_to "Skipping Builds", 'pipelines/skipping' %>
            <%= sidebar_link_to "Using Build Artifacts", 'pipelines/artifacts' %>
            <%= sidebar_link_to "Public Pipelines", 'pipelines/public-pipelines' %>
            <%= sidebar_link_to "Using Build Meta-data", 'pipelines/build-meta-data' %>
            <%= sidebar_link_to "Managing Log Output", 'pipelines/managing-log-output' %>
            <%= sidebar_link_to "Links & Images in Log Output", 'pipelines/links-and-images-in-log-output' %>
            <%= sidebar_link_to "Notifications", 'pipelines/notifications' %>
            <%= sidebar_link_to "Job Minutes", 'pipelines/job-minutes' %>
            <%= sidebar_link_to "Example Pipelines", 'pipelines/example-pipelines' %>
          </ul>
          <p class="Docs__nav__section-subheading">Step Types</p>
          <ul class="Docs__nav__sub-nav">
            <%= sidebar_link_to "Command Step", 'pipelines/command-step' %>
            <%= sidebar_link_to "Wait Step", 'pipelines/wait-step' %>
            <%= sidebar_link_to "Block Step", 'pipelines/block-step' %>
            <%= sidebar_link_to "Input Step", 'pipelines/input-step' %>
            <%= sidebar_link_to "Trigger Step", 'pipelines/trigger-step' %>
            <%= sidebar_link_to "Group Step", 'pipelines/group-step' %>
          </ul>
          <p class="Docs__nav__section-subheading">Workflows</p>
          <ul class="Docs__nav__sub-nav">
            <%= sidebar_link_to "Prioritizing Jobs", 'pipelines/managing-priorities' %>
            <%= sidebar_link_to "Controlling Concurrency", 'pipelines/controlling-concurrency' %>
            <%= sidebar_link_to "Build Matrix", 'pipelines/build-matrix' %>
            <%= sidebar_link_to "Branch Configuration", 'pipelines/branch-configuration' %>
            <%= sidebar_link_to "Scheduled Builds", 'pipelines/scheduled-builds' %>

          </ul>
          <p class="Docs__nav__section-subheading">Security</p>
          <ul class="Docs__nav__sub-nav">
            <%= sidebar_link_to "Security Overview", 'pipelines/security-overview' %>
            <%= sidebar_link_to "Managing Secrets", 'pipelines/secrets' %>
            <%= sidebar_link_to "Users and Teams", 'pipelines/permissions' %>
            <%= sidebar_link_to "Webhooks Security", 'pipelines/incoming-webhooks' %>
            <%= sidebar_link_to "Audit Log", 'pipelines/audit-log' %>
          </ul>
        </div>
      </div>

      <div class="Docs__nav__section-container <%= "current expanded" if current_section == 'plugins' %>" data-docs-path="plugins">
        <p class="Docs__nav__section-heading">Plugins</p>
        <div class="Docs__nav__section-content">
          <ul class="Docs__nav__sub-nav">
            <%= sidebar_link_to "Overview", 'plugins' %>
            <%= sidebar_link_to "Using Plugins", 'plugins/using' %>
            <%= sidebar_link_to "Plugins Directory", 'plugins/directory' %>
            <%= sidebar_link_to "Plugin Tools", 'plugins/tools' %>
            <%= sidebar_link_to "Writing Plugins", 'plugins/writing' %>
          </ul>
        </div>
      </div>

      <div class="Docs__nav__section-container <%= "current expanded" if current_section == 'deployments' %>" data-docs-path="deployments">
        <p class="Docs__nav__section-heading">Deployments</p>
        <div class="Docs__nav__section-content">
          <ul class="Docs__nav__sub-nav">
            <%= sidebar_link_to "Overview", 'deployments' %>
            <%= sidebar_link_to "Deploying to Heroku", 'deployments/deploying-to-heroku' %>
            <%= sidebar_link_to "Deploying to Kubernetes", 'deployments/deploying-to-kubernetes' %>
          </ul>
        </div>
      </div>

      <div class="Docs__nav__section-container <%= "current expanded" if current_section == 'integrations' %>" data-docs-path="integrations">
        <p class="Docs__nav__section-heading">Integrations</p>
        <div class="Docs__nav__section-content">
          <p class="Docs__nav__section-subheading">Source control</p>
          <ul class="Docs__nav__sub-nav">
            <%= sidebar_link_to "GitHub", 'integrations/github' %>
            <%= sidebar_link_to "GitHub Enterprise", 'integrations/github-enterprise' %>
            <%= sidebar_link_to "GitLab", 'integrations/gitlab' %>
            <%= sidebar_link_to "Bitbucket", 'integrations/bitbucket' %>
            <%= sidebar_link_to "Bitbucket Server", 'integrations/bitbucket_server' %>
            <%= sidebar_link_to "Phabricator", 'integrations/phabricator' %>
            <%= sidebar_link_to "Other Git Servers", 'integrations/Git' %>
          </ul>
          <p class="Docs__nav__section-subheading">SSO</p>
          <ul class="Docs__nav__sub-nav">
            <%= sidebar_link_to "Overview", 'integrations/sso' %>
            <%= sidebar_link_to "Okta", 'integrations/sso/okta' %>
            <%= sidebar_link_to "ADFS", 'integrations/sso/adfs' %>
            <%= sidebar_link_to "Google Workspace", 'integrations/sso/google-workspace' %>
            <%= sidebar_link_to "Google Workspace (SAML)", 'integrations/sso/google-workspace-saml' %>
            <%= sidebar_link_to "GitHub", 'integrations/sso/github-sso' %>
            <%= sidebar_link_to "OneLogin", 'integrations/sso/onelogin' %>
            <%= sidebar_link_to "Azure AD", 'integrations/sso/azure-ad' %>
            <%= sidebar_link_to "Custom SAML", 'integrations/sso/custom-saml' %>
            <%= sidebar_link_to "Setup with GraphQL", 'integrations/sso/sso-setup-with-graphql' %>
          </ul>
          <p class="Docs__nav__section-subheading">Other integrations</p>
          <ul class="Docs__nav__sub-nav">
            <%= sidebar_link_to "Amazon EventBridge", 'integrations/amazon-eventbridge' %>
            <%= sidebar_link_to "Artifactory", 'integrations/artifactory' %>
            <%= sidebar_link_to "Build Status Badges", 'integrations/build-status-badges' %>
            <%= sidebar_link_to "CCMenu & CCTray", 'integrations/cc-menu' %>
            <%= sidebar_link_to "PagerDuty", 'integrations/pagerduty' %>
            <%= sidebar_link_to "Slack", 'integrations/slack' %>
            </ul>
        </div>
      </div>

      <div class="Docs__nav__section-container <%= "current expanded" if current_section == 'test-analytics' %>" data-docs-path="test-analytics">
        <p class="Docs__nav__section-heading">
          <span class="has-pill-beta">Test Analytics</span>
        </p>
        <div class="Docs__nav__section-content">
          <p class="Docs__nav__section-subheading">Getting started</p>
          <ul class="Docs__nav__sub-nav">
            <%= sidebar_link_to "Overview", 'test-analytics' %>
<<<<<<< HEAD
            <%= sidebar_link_to "Deep performance analysis", { path: 'test-analytics/features', anchor: "spot-sneaky-slow-downs" } %>
            <%= sidebar_link_to "Find and fix flaky tests", { path: 'test-analytics/features', anchor: "find-flaky-tests" } %>
            <%= sidebar_link_to "Speed & reliability monitoring", { path: 'test-analytics/features', anchor: "monitor-what-matters" } %>
            <%= sidebar_link_to "CI Environments", 'test-analytics/ci-environments' %>
            <%= sidebar_link_to "Ruby Collectors", 'test-analytics/ruby-collectors' %>
=======
            <%= sidebar_link_to "Configuring test suites", 'test-analytics/test-suites' %>
            <%= sidebar_link_to "Monitoring", 'test-analytics/monitors' %>
            <%= sidebar_link_to "Access control", 'test-analytics/permissions' %>
          </ul>
          <p class="Docs__nav__section-subheading">How-to guides</p>
          <ul class="Docs__nav__sub-nav">
>>>>>>> f1eb8445
            <%= sidebar_link_to "Importing JUnit XML", 'test-analytics/importing-junit-xml' %>
            <%= sidebar_link_to "Importing JSON", 'test-analytics/importing-json' %>
            <%= sidebar_link_to "Writing Your Own Collectors", 'test-analytics/your_own_collectors' %>
          </ul>
          <p class="Docs__nav__section-subheading">Collectors</p>
          <ul class="Docs__nav__sub-nav">
            <%= sidebar_link_to "Ruby", 'test-analytics/ruby-collectors' %>
            <%= sidebar_link_to "Other languages", 'test-analytics/other-collectors' %>
          </ul>
        </div>
      </div>

      <div class="Docs__nav__section-container <%= "current expanded" if current_section == 'apis' %>" data-docs-path="apis">
        <p class="Docs__nav__section-heading">APIs</p>
        <div class="Docs__nav__section-content">
          <ul class="Docs__nav__sub-nav">
            <%= sidebar_link_to "Managing API Tokens", 'apis/managing-api-tokens' %>
          </ul>
          <p class="Docs__nav__section-subheading">Webhooks</p>
          <ul class="Docs__nav__sub-nav">
            <%= sidebar_link_to "Overview", 'apis/webhooks' %>
            <%= sidebar_link_to "Agent Events", 'apis/webhooks/agent-events' %>
            <%= sidebar_link_to "Build Events", 'apis/webhooks/build-events' %>
            <%= sidebar_link_to "Job Events", 'apis/webhooks/job-events' %>
            <%= sidebar_link_to "Ping Events", 'apis/webhooks/ping-events' %>
            <%= sidebar_link_to "Integrations", 'apis/webhooks/integrations' %>
          </ul>
          <p class="Docs__nav__section-subheading">Buildkite REST API</p>
          <ul class="Docs__nav__sub-nav">
            <%= sidebar_link_to "Overview", 'apis/rest-api' %>
            <%= sidebar_link_to "Access Token", 'apis/rest-api/access-token' %>
            <%= sidebar_link_to "Organizations", 'apis/rest-api/organizations' %>
            <%= sidebar_link_to "Pipelines", 'apis/rest-api/pipelines' %>
            <%= sidebar_link_to "Builds", 'apis/rest-api/builds' %>
            <%= sidebar_link_to "Jobs", 'apis/rest-api/jobs' %>
            <%= sidebar_link_to "Agents", 'apis/rest-api/agents' %>
            <%= sidebar_link_to "Artifacts", 'apis/rest-api/artifacts' %>
            <%= sidebar_link_to "Annotations", 'apis/rest-api/annotations' %>
            <%= sidebar_link_to "Emojis", 'apis/rest-api/emojis' %>
            <%= sidebar_link_to "User", 'apis/rest-api/user' %>
            <%= sidebar_link_to "Meta", 'apis/rest-api/meta' %>
          </ul>
          <p class="Docs__nav__section-subheading">Agent REST API</p>
          <ul class="Docs__nav__sub-nav">
            <%= sidebar_link_to "Overview", 'apis/agent-api' %>
            <%= sidebar_link_to "Metrics", 'apis/agent-api/metrics' %>
          </ul>
          <p class="Docs__nav__section-subheading">GraphQL API</p>
          <ul class="Docs__nav__sub-nav">
            <%= sidebar_link_to "Overview", 'apis/graphql-api' %>
            <%= sidebar_link_to "Console and CLI tutorial", 'apis/graphql/graphql-tutorial' %>
            <%= sidebar_link_to "Cookbook", 'apis/graphql/graphql-cookbook' %>
          </ul>
        </div>
      </div>

      <% if probably_authenticated? %>
        <%= link_to "Dashboard", dashboard_path, class: "Docs__nav__homebutton" %>
      <% else %>
        <%= link_to "Home", root_path, class: "Docs__nav__homebutton" %>
      <% end %>
  </div>
</nav>

<%= javascript_tag nonce: true do %>
  (function() {
      let paths = window.location.pathname.split("/");
      let currentSectionName = paths[2];
      let agentVersion = paths[3];
      if (currentSectionName == "agent") {
        currentSectionName = `${currentSectionName}-${agentVersion}`
      }

      if (currentSectionName != "agent-v2") {
        let v2section = document.querySelector(`.Docs__nav__section-container[data-docs-path='agent-v2']`);
        v2section.classList.add("hidden");
      }

      let sectionHeaders = document.getElementsByClassName('Docs__nav__section-heading');
      for (let sectionHeader of sectionHeaders) {
        sectionHeader.onclick = function() {
          let parent = sectionHeader.parentElement;
          let alreadyExpanded = parent.classList.contains('expanded'); // Track whether section is already expanded, in which case we want to hide it
          let activeContainer = document.querySelector('.Docs__nav__section-container.expanded');
          if (activeContainer && activeContainer !== null) {
            activeContainer.classList.remove('expanded');
          }
          if (!alreadyExpanded) {
            parent.classList.add('expanded');
          }
        }
      };

      // don't auto-expand nav on small screens
      if (window.matchMedia && window.matchMedia('(max-width: 600px)').matches) {
        let expandedSectionContainers = document.querySelectorAll('.Docs__nav__section-container.expanded');
        for (let expandedSectionContainer of expandedSectionContainers) {
          expandedSectionContainer.classList.remove('expanded');
        }
      }
  })();
<% end %><|MERGE_RESOLUTION|>--- conflicted
+++ resolved
@@ -238,26 +238,19 @@
           <p class="Docs__nav__section-subheading">Getting started</p>
           <ul class="Docs__nav__sub-nav">
             <%= sidebar_link_to "Overview", 'test-analytics' %>
-<<<<<<< HEAD
-            <%= sidebar_link_to "Deep performance analysis", { path: 'test-analytics/features', anchor: "spot-sneaky-slow-downs" } %>
-            <%= sidebar_link_to "Find and fix flaky tests", { path: 'test-analytics/features', anchor: "find-flaky-tests" } %>
-            <%= sidebar_link_to "Speed & reliability monitoring", { path: 'test-analytics/features', anchor: "monitor-what-matters" } %>
-            <%= sidebar_link_to "CI Environments", 'test-analytics/ci-environments' %>
-            <%= sidebar_link_to "Ruby Collectors", 'test-analytics/ruby-collectors' %>
-=======
             <%= sidebar_link_to "Configuring test suites", 'test-analytics/test-suites' %>
             <%= sidebar_link_to "Monitoring", 'test-analytics/monitors' %>
             <%= sidebar_link_to "Access control", 'test-analytics/permissions' %>
           </ul>
           <p class="Docs__nav__section-subheading">How-to guides</p>
           <ul class="Docs__nav__sub-nav">
->>>>>>> f1eb8445
             <%= sidebar_link_to "Importing JUnit XML", 'test-analytics/importing-junit-xml' %>
             <%= sidebar_link_to "Importing JSON", 'test-analytics/importing-json' %>
             <%= sidebar_link_to "Writing Your Own Collectors", 'test-analytics/your_own_collectors' %>
           </ul>
           <p class="Docs__nav__section-subheading">Collectors</p>
           <ul class="Docs__nav__sub-nav">
+            <%= sidebar_link_to "CI Environments", 'test-analytics/ci-environments' %>
             <%= sidebar_link_to "Ruby", 'test-analytics/ruby-collectors' %>
             <%= sidebar_link_to "Other languages", 'test-analytics/other-collectors' %>
           </ul>

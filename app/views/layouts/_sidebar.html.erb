--- conflicted
+++ resolved
@@ -41,11 +41,8 @@
         <p class="Docs__nav__section-subheading">Elastic CI Stack for AWS</p>
         <ul class="Docs__nav__sub-nav">
           <%= sidebar_link_to "Running Elastic CI Stack", 'agent/v3/elastic-ci-aws' %>
-<<<<<<< HEAD
           <%= sidebar_link_to "Template Parameters", 'agent/v3/elastic_ci_aws/parameters.md' %>
-=======
           <%= sidebar_link_to "CloudFormation Service Role", 'agent/v3/elastic_ci_aws/cloudformation_service_role.md' %>
->>>>>>> 9a2052ae
           <%= sidebar_link_to "Using AWS Secrets Manager", 'agent/v3/aws/secrets_manager.md' %>
         </ul>
         <p class="Docs__nav__section-subheading">Agent Installers</p>

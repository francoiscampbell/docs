<% current_section = request.original_fullpath.split('/')[2] %>
<nav class="Docs__nav">
  <div class="Docs__nav__sections">
    <div class="Docs__nav__section-container <%= "current expanded" if current_section == 'tutorials' %>" data-docs-path="tutorials">
      <p class="Docs__nav__section-heading">Tutorials</p>
      <div class="Docs__nav__section-content">
        <ul class="Docs__nav__sub-nav">
          <%= sidebar_link_to "Getting Started", 'tutorials/getting-started' %>
          <%= sidebar_link_to "Elastic CI Stack for AWS", 'tutorials/elastic-ci-stack-aws' %>
          <%= sidebar_link_to "Docker-Based Builds", 'tutorials/docker-containerized-builds' %>
          <%= sidebar_link_to "Parallelizing Builds", 'tutorials/parallel-builds' %>
          <%= sidebar_link_to "Migrating from Bamboo", 'tutorials/migrating-from-bamboo' %>
          <%= sidebar_link_to "Using Bazel on Buildkite", 'tutorials/bazel' %>
                  <li class="Docs__nav__sub-nav__item"><%= sidebar_link_to "Migrating to YAML Steps", 'tutorials/pipeline-upgrade' %></li>
          <li class="Docs__nav__sub-nav__item"><%= sidebar_link_to "Two-factor authentication (2FA)", 'tutorials/2fa' %></li>
        </ul>
      </div>
    </div>

    <% current_agent_ver = request.url[%r{agent/v(\d)}, 1] || '3' %>

    <div class="Docs__nav__section-container <%= "current expanded" if current_section == 'agent' && current_agent_ver == '3' %>" data-docs-path="agent-v3">
      <p class="Docs__nav__section-heading">Agent</p>
      <div class="Docs__nav__section-content">
        <ul class="Docs__nav__sub-nav">
          <%= sidebar_link_to "Overview", 'agent/v3' %>
          <%= sidebar_link_to "Installation", 'agent/v3/installation' %>
          <%= sidebar_link_to "Upgrading", 'agent/v3/upgrading' %>
          <%= sidebar_link_to "Configuration", 'agent/v3/configuration' %>
          <%= sidebar_link_to "SSH Keys", 'agent/v3/ssh-keys' %>
          <%= sidebar_link_to "GitHub SSH Keys", 'agent/v3/github-ssh-keys' %>
          <%= sidebar_link_to "Hooks", 'agent/v3/hooks' %>
          <%= sidebar_link_to "Queues", 'agent/v3/queues' %>
          <%= sidebar_link_to "Prioritization", 'agent/v3/prioritization' %>
          <%= sidebar_link_to "Securing", 'agent/v3/securing' %>
          <%= sidebar_link_to "Tokens", 'agent/v3/tokens' %>
        </ul>
        <ul class="Docs__nav__sub-nav deprecated">
          <%= sidebar_link_to "Agent v2 (Deprecated)", 'agent/v2' %>
        </ul>
        <p class="Docs__nav__section-subheading">Elastic CI Stack for AWS</p>
        <ul class="Docs__nav__sub-nav">
          <%= sidebar_link_to "Running Elastic CI Stack", 'agent/v3/elastic-ci-aws' %>
<<<<<<< HEAD
          <%= sidebar_link_to "VPC Design", 'agent/v3/aws/vpc' %>
          <%= sidebar_link_to "Using AWS Secrets Manager", 'agent/v3/aws/secrets_manager.md' %>
=======
          <%= sidebar_link_to "CloudFormation Service Role", 'agent/v3/elastic-ci-aws/cloudformation-service-role' %>
          <%= sidebar_link_to "Using AWS Secrets Manager", 'agent/v3/aws/secrets-manager' %>
>>>>>>> bd83f30b
        </ul>
        <p class="Docs__nav__section-subheading">Agent Installers</p>
        <ul class="Docs__nav__sub-nav">
          <%= sidebar_link_to "Ubuntu", 'agent/v3/ubuntu' %>
          <%= sidebar_link_to "Debian", 'agent/v3/debian' %>
          <%= sidebar_link_to "Red Hat/CentOS", 'agent/v3/redhat' %>
          <%= sidebar_link_to "FreeBSD", 'agent/v3/freebsd' %>
          <%= sidebar_link_to "macOS", 'agent/v3/macos' %>
          <%= sidebar_link_to "Windows", 'agent/v3/windows' %>
          <%= sidebar_link_to "Linux", 'agent/v3/linux' %>
          <%= sidebar_link_to "Docker", 'agent/v3/docker' %>
          <%= sidebar_link_to "AWS", 'agent/v3/aws' %>
          <%= sidebar_link_to "Google Cloud", 'agent/v3/gcloud' %>
        </ul>
        <p class="Docs__nav__section-subheading">Command-Line Reference</p>
        <ul class="Docs__nav__sub-nav">
          <%= sidebar_link_to "start", 'agent/v3/cli-start' %>
          <%= sidebar_link_to "annotate", 'agent/v3/cli-annotate' %>
          <%= sidebar_link_to "artifact", 'agent/v3/cli-artifact' %>
          <%= sidebar_link_to "meta-data", 'agent/v3/cli-meta-data' %>
          <%= sidebar_link_to "pipeline", 'agent/v3/cli-pipeline' %>
          <%= sidebar_link_to "bootstrap", 'agent/v3/cli-bootstrap' %>
          <%= sidebar_link_to "step", 'agent/v3/cli-step' %>
        </ul>
      </div>
    </div>

    <div class="Docs__nav__section-container <%= "current expanded" if current_section == 'agent' && current_agent_ver != '3' %>" data-docs-path="agent-v2" >
      <p class="Docs__nav__section-heading">Agent v2 (deprecated)</p>
      <div class="Docs__nav__section-content">
        <div class="Docs__nav__agent_subsection_container <% if current_agent_ver == "2" %>expanded<% end %>" data-agent-version="2">
          <ul class="Docs__nav__sub-nav">
            <%= sidebar_link_to "Overview", 'agent/v2' %>
            <%= sidebar_link_to "Installation", 'agent/v2/installation' %>
            <%= sidebar_link_to "Upgrading to v2", 'agent/v2/upgrading-to-v2' %>
            <%= sidebar_link_to "Configuration", 'agent/v2/configuration' %>
            <%= sidebar_link_to "SSH Keys", 'agent/v2/ssh-keys' %>
            <li class="Docs__nav__sub-nav__item--sub"><%= sidebar_link_to "GitHub SSH Keys", 'agent/v2/github-ssh-keys' %>
            <%= sidebar_link_to "Hooks", 'agent/v2/hooks' %>
            <%= sidebar_link_to "Queues", 'agent/v2/queues' %>
            <%= sidebar_link_to "Prioritization", 'agent/v2/prioritization' %>
            <%= sidebar_link_to "Securing", 'agent/v2/securing' %>
          </ul>
          <p class="Docs__nav__section-subheading">Agent Installers</p>
          <ul class="Docs__nav__sub-nav">
            <% AGENT_INSTALLERS.each do |installer| %>
              <%= sidebar_link_to installer[:title], installer[:url] %>
            <% end %>
          </ul>
          <p class="Docs__nav__section-subheading">Command-Line Reference</p>
          <ul class="Docs__nav__sub-nav">
            <%= sidebar_link_to "start", 'agent/v2/cli-start' %>
            <%= sidebar_link_to "meta-data", 'agent/v2/cli-meta-data' %>
            <%= sidebar_link_to "artifact", 'agent/v2/cli-artifact' %>
            <%= sidebar_link_to "pipeline", 'agent/v2/cli-pipeline' %>
          </ul>
        </div>
      </div>
    </div>

      <div class="Docs__nav__section-container <%= "current expanded" if current_section == 'pipelines' %>" data-docs-path="pipelines">
        <p class="Docs__nav__section-heading">Pipelines</p>
        <div class="Docs__nav__section-content">
          <ul class="Docs__nav__sub-nav">
            <%= sidebar_link_to "Overview", 'pipelines' %>
            <%= sidebar_link_to "Defining Steps", 'pipelines/defining-steps' %>
            <%= sidebar_link_to "Writing Build Scripts", 'pipelines/writing-build-scripts' %>
            <%= sidebar_link_to "Using Conditionals", 'pipelines/conditionals' %>
            <%= sidebar_link_to "Step Dependencies", 'pipelines/dependencies' %>
            <%= sidebar_link_to "Secrets", 'pipelines/secrets' %>
            <%= sidebar_link_to "Environment Variables", 'pipelines/environment-variables' %>
            <%= sidebar_link_to "Skipping builds", 'pipelines/skipping' %>
            <%= sidebar_link_to "Using Build Artifacts", 'pipelines/artifacts' %>
            <%= sidebar_link_to "Using Build Meta-data", 'pipelines/build-meta-data' %>
            <%= sidebar_link_to "Managing Log Output", 'pipelines/managing-log-output' %>
            <%= sidebar_link_to "Links & Images in Log Output", 'pipelines/links-and-images-in-log-output' %>
            <%= sidebar_link_to "Notifications", 'pipelines/notifications' %>
            <%= sidebar_link_to "Example Pipelines", 'pipelines/example-pipelines' %>
            <%= sidebar_link_to "Incoming Webhooks", 'pipelines/incoming-webhooks' %>
          </ul>
          <p class="Docs__nav__section-subheading">Step Types</p>
          <ul class="Docs__nav__sub-nav">
            <%= sidebar_link_to "Command Step", 'pipelines/command-step' %>
            <%= sidebar_link_to "Wait Step", 'pipelines/wait-step' %>
            <%= sidebar_link_to "Block Step", 'pipelines/block-step' %>
            <%= sidebar_link_to "Input Step", 'pipelines/input-step' %>
            <%= sidebar_link_to "Trigger Step", 'pipelines/trigger-step' %>
          </ul>
          <p class="Docs__nav__section-subheading">Workflows</p>
          <ul class="Docs__nav__sub-nav">
            <%= sidebar_link_to "Prioritizing jobs", 'pipelines/managing-priorities' %>
            <%= sidebar_link_to "Controlling Concurrency", 'pipelines/controlling-concurrency' %>
            <%= sidebar_link_to "Branch Configuration", 'pipelines/branch-configuration' %>
            <%= sidebar_link_to "Scheduled Builds", 'pipelines/scheduled-builds' %>
            <%= sidebar_link_to "Permissions with Teams", 'pipelines/permissions' %>
            <%= sidebar_link_to "Audit Log", 'pipelines/audit-log' %>
          </ul>
        </div>
      </div>

      <div class="Docs__nav__section-container <%= "current expanded" if current_section == 'plugins' %>" data-docs-path="plugins">
        <p class="Docs__nav__section-heading">Plugins</p>
        <div class="Docs__nav__section-content">
          <ul class="Docs__nav__sub-nav">
            <%= sidebar_link_to "Overview", 'plugins' %>
            <%= sidebar_link_to "Using Plugins", 'plugins/using' %>
            <%= sidebar_link_to "Plugins Directory", 'plugins/directory' %>
            <%= sidebar_link_to "Plugin Tools", 'plugins/tools' %>
            <%= sidebar_link_to "Writing Plugins", 'plugins/writing' %>
          </ul>
        </div>
      </div>

      <div class="Docs__nav__section-container <%= "current expanded" if current_section == 'deployments' %>" data-docs-path="deployments">
        <p class="Docs__nav__section-heading">Deployments</p>
        <div class="Docs__nav__section-content">
          <ul class="Docs__nav__sub-nav">
            <%= sidebar_link_to "Overview", 'deployments' %>
            <%= sidebar_link_to "Deploying to Heroku", 'deployments/deploying-to-heroku' %>
            <%= sidebar_link_to "Deploying to Kubernetes", 'deployments/deploying-to-kubernetes' %>
          </ul>
        </div>
      </div>

      <div class="Docs__nav__section-container <%= "current expanded" if current_section == 'integrations' %>" data-docs-path="integrations">
        <p class="Docs__nav__section-heading">Integrations</p>
        <div class="Docs__nav__section-content">
          <p class="Docs__nav__section-subheading">Source control</p>
          <ul class="Docs__nav__sub-nav">
            <%= sidebar_link_to "GitHub", 'integrations/github' %>
            <%= sidebar_link_to "GitHub Enterprise", 'integrations/github-enterprise' %>
            <%= sidebar_link_to "GitLab", 'integrations/gitlab' %>
            <%= sidebar_link_to "Bitbucket", 'integrations/bitbucket' %>
            <%= sidebar_link_to "Bitbucket Server", 'integrations/bitbucket_server' %>
          </ul>
          <p class="Docs__nav__section-subheading">SSO</p>
          <ul class="Docs__nav__sub-nav">
            <%= sidebar_link_to "Overview", 'integrations/sso' %>
            <%= sidebar_link_to "Okta", 'integrations/sso/okta' %>
            <%= sidebar_link_to "ADFS", 'integrations/sso/adfs' %>
            <%= sidebar_link_to "Google Workspace", 'integrations/sso/google-workspace' %>
            <%= sidebar_link_to "Google Workspace (SAML)", 'integrations/sso/google-workspace-saml' %>
            <%= sidebar_link_to "OneLogin", 'integrations/sso/onelogin' %>
            <%= sidebar_link_to "Azure AD", 'integrations/sso/azure-ad' %>
            <%= sidebar_link_to "Custom SAML", 'integrations/sso/custom-saml' %>
            <%= sidebar_link_to "Setup with GraphQL", 'integrations/sso/sso-setup-with-graphql' %>
          </ul>
          <p class="Docs__nav__section-subheading">Other integrations</p>
          <ul class="Docs__nav__sub-nav">
            <%= sidebar_link_to "Amazon EventBridge", 'integrations/amazon-eventbridge' %>
            <%= sidebar_link_to "Artifactory", 'integrations/artifactory' %>
            <%= sidebar_link_to "Build Status Badges", 'integrations/build-status-badges' %>
            <%= sidebar_link_to "CCMenu & CCTray", 'integrations/cc-menu' %>
            <%= sidebar_link_to "PagerDuty", 'integrations/pagerduty' %>
            <%= sidebar_link_to "Phabricator", 'integrations/phabricator' %>
            <%= sidebar_link_to "Slack", 'integrations/slack' %>
            </ul>
        </div>
      </div>

      <div class="Docs__nav__section-container <%= "current expanded" if current_section == 'apis' %>" data-docs-path="apis">
        <p class="Docs__nav__section-heading">APIs</p>
        <div class="Docs__nav__section-content">
          <ul class="Docs__nav__sub-nav">
            <%= sidebar_link_to "Managing API Tokens", 'apis/managing-api-tokens' %>
          </ul>
          <p class="Docs__nav__section-subheading">Webhooks</p>
          <ul class="Docs__nav__sub-nav">
            <%= sidebar_link_to "Overview", 'apis/webhooks' %>
            <%= sidebar_link_to "Agent Events", 'apis/webhooks/agent-events' %>
            <%= sidebar_link_to "Build Events", 'apis/webhooks/build-events' %>
            <%= sidebar_link_to "Job Events", 'apis/webhooks/job-events' %>
            <%= sidebar_link_to "Ping Events", 'apis/webhooks/ping-events' %>
            <%= sidebar_link_to "Integrations", 'apis/webhooks/integrations' %>
          </ul>
          <p class="Docs__nav__section-subheading">Buildkite REST API</p>
          <ul class="Docs__nav__sub-nav">
            <%= sidebar_link_to "Overview", 'apis/rest-api' %>
            <%= sidebar_link_to "Access Token", 'apis/rest-api/access-token' %>
            <%= sidebar_link_to "Organizations", 'apis/rest-api/organizations' %>
            <%= sidebar_link_to "Pipelines", 'apis/rest-api/pipelines' %>
            <%= sidebar_link_to "Builds", 'apis/rest-api/builds' %>
            <%= sidebar_link_to "Jobs", 'apis/rest-api/jobs' %>
            <%= sidebar_link_to "Agents", 'apis/rest-api/agents' %>
            <%= sidebar_link_to "Artifacts", 'apis/rest-api/artifacts' %>
            <%= sidebar_link_to "Annotations", 'apis/rest-api/annotations' %>
            <%= sidebar_link_to "Emojis", 'apis/rest-api/emojis' %>
            <%= sidebar_link_to "User", 'apis/rest-api/user' %>
            <%= sidebar_link_to "Meta", 'apis/rest-api/meta' %>
          </ul>
          <p class="Docs__nav__section-subheading">Agent REST API</p>
          <ul class="Docs__nav__sub-nav">
            <%= sidebar_link_to "Overview", 'apis/agent-api' %>
            <%= sidebar_link_to "Metrics", 'apis/agent-api/metrics' %>
          </ul>
          <p class="Docs__nav__section-subheading">GraphQL API</p>
          <ul class="Docs__nav__sub-nav">
            <%= sidebar_link_to "Overview", 'apis/graphql-api' %>
          </ul>
        </div>
      </div>

      <% if probably_authenticated? %>
        <%= link_to "Dashboard", dashboard_path, class: "Docs__nav__homebutton" %>
      <% else %>
        <%= link_to "Home", root_path, class: "Docs__nav__homebutton" %>
      <% end %>
  </div>
</nav>

<%= javascript_tag nonce: true do %>
  (function() {
      let paths = window.location.pathname.split("/");
      let currentSectionName = paths[2];
      let agentVersion = paths[3];
      if (currentSectionName == "agent") {
        currentSectionName = `${currentSectionName}-${agentVersion}`
      }

      if (currentSectionName != "agent-v2") {
        let v2section = document.querySelector(`.Docs__nav__section-container[data-docs-path='agent-v2']`);
        v2section.classList.add("hidden");
      }
      
      let sectionHeaders = document.getElementsByClassName('Docs__nav__section-heading');
      for (let sectionHeader of sectionHeaders) {
        sectionHeader.onclick = function() {
          let parent = sectionHeader.parentElement;
          let alreadyExpanded = parent.classList.contains('expanded'); // Track whether section is already expanded, in which case we want to hide it
          let activeContainer = document.querySelector('.Docs__nav__section-container.expanded');
          if (activeContainer && activeContainer !== null) {
            activeContainer.classList.remove('expanded');
          }
          if (!alreadyExpanded) {
            parent.classList.add('expanded');
          }
        }
      };

      // don't auto-expand nav on small screens
      if (window.matchMedia && window.matchMedia('(max-width: 600px)').matches) {
        let expandedSectionContainers = document.querySelectorAll('.Docs__nav__section-container.expanded');
        for (let expandedSectionContainer of expandedSectionContainers) {
          expandedSectionContainer.classList.remove('expanded');
        }
      }      
  })();
<% end %><|MERGE_RESOLUTION|>--- conflicted
+++ resolved
@@ -41,13 +41,9 @@
         <p class="Docs__nav__section-subheading">Elastic CI Stack for AWS</p>
         <ul class="Docs__nav__sub-nav">
           <%= sidebar_link_to "Running Elastic CI Stack", 'agent/v3/elastic-ci-aws' %>
-<<<<<<< HEAD
+          <%= sidebar_link_to "CloudFormation Service Role", 'agent/v3/elastic-ci-aws/cloudformation-service-role' %>
           <%= sidebar_link_to "VPC Design", 'agent/v3/aws/vpc' %>
-          <%= sidebar_link_to "Using AWS Secrets Manager", 'agent/v3/aws/secrets_manager.md' %>
-=======
-          <%= sidebar_link_to "CloudFormation Service Role", 'agent/v3/elastic-ci-aws/cloudformation-service-role' %>
           <%= sidebar_link_to "Using AWS Secrets Manager", 'agent/v3/aws/secrets-manager' %>
->>>>>>> bd83f30b
         </ul>
         <p class="Docs__nav__section-subheading">Agent Installers</p>
         <ul class="Docs__nav__sub-nav">

--- conflicted
+++ resolved
@@ -282,11 +282,7 @@
   border-left-color: orange;
   margin-top: 2rem;
   margin-bottom: 2rem;
-<<<<<<< HEAD
-  h1, h2 {
-=======
   h1, h3 {
->>>>>>> bf570977
     font: inherit;
     color: inherit;
     font-weight: bold;

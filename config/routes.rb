Rails.application.routes.draw do
  # Pages and guides that have been renamed (and we don't want to break old URLs)
  get "/docs/api",                                to: redirect("/docs/rest-api")
  get "/docs/api/accounts",                       to: redirect("/docs/rest-api/organizations")
  get "/docs/api/projects",                       to: redirect("/docs/rest-api/pipelines")
  get "/docs/api/*page",                          to: redirect("/docs/rest-api/%{page}")
  get "/docs/basics/pipelines",                   to: redirect("/docs/pipelines")
  get "/docs/builds",                             to: redirect("/docs/tutorials")
  get "/docs/builds/parallelizing-builds",        to: redirect("/docs/tutorials/parallel-builds")
  get "/docs/builds/scheduled-builds",            to: redirect("/docs/pipelines/scheduled-builds")
  get "/docs/builds/build-status-badges",         to: redirect("/docs/integrations/build-status-badges")
  get "/docs/builds/cc-menu",                     to: redirect("/docs/integrations/cc-menu")
  get "/docs/builds/docker-containerized-builds", to: redirect("/docs/tutorials/docker-containerized-builds")
  get "/docs/builds/*page",                       to: redirect("/docs/pipelines/%{page}")
  get "/docs/graphql-api",                        to: redirect("/docs/apis/graphql-api")
  get "/docs/guides/artifacts",                   to: redirect("/docs/pipelines/artifacts")
  get "/docs/guides/branch-configuration",        to: redirect("/docs/pipelines/branch-configuration")
  get "/docs/guides/build-meta-data",             to: redirect("/docs/pipelines/build-meta-data")
  get "/docs/guides/build-status-badges",         to: redirect("/docs/integrations/build-status-badges")
  get "/docs/guides/cc-menu",                     to: redirect("/docs/integrations/cc-menu")
  get "/docs/guides/collapsing-build-output",     to: redirect("/docs/pipelines/managing-log-output#collapsing-output")
  get "/docs/guides/controlling-concurrency",     to: redirect("/docs/pipelines/controlling-concurrency")
  get "/docs/guides/deploying-to-heroku",         to: redirect("/docs/deployments/deploying-to-heroku")
  get "/docs/guides/docker-containerized-builds", to: redirect("/docs/tutorials/docker-containerized-builds")
  get "/docs/guides/elastic-ci-stack-aws",        to: redirect("/docs/tutorials/elastic-ci-stack-aws")
  get "/docs/guides/environment-variables",       to: redirect("/docs/pipelines/environment-variables")
  get "/docs/guides/getting-started",             to: redirect("/docs/tutorials")
  get "/docs/guides/github-enterprise",           to: redirect("/docs/integrations/github-enterprise")
  get "/docs/guides/github-repo-access",          to: redirect("/docs/agent/github-ssh-keys")
  get "/docs/guides/gitlab",                      to: redirect("/docs/integrations/gitlab")
  get "/docs/guides/images-in-build-output",      to: redirect("/docs/pipelines/links-and-images-in-log-output")
  get "/docs/pipelines/images-in-log-output",     to: redirect("/docs/pipelines/links-and-images-in-log-output")
  get "/docs/guides/managing-log-output",         to: redirect("/docs/pipelines/managing-log-output")
  get "/docs/guides/migrating-from-bamboo",       to: redirect("/docs/tutorials/migrating-from-bamboo")
  get "/docs/guides/parallelizing-builds",        to: redirect("/docs/tutorials/parallel-builds")
  get "/docs/guides/skipping-a-build",            to: redirect("/docs/pipelines/ignoring-a-commit")
  get "/docs/guides/uploading-pipelines",         to: redirect("/docs/pipelines/defining-steps")
  get "/docs/guides/writing-build-scripts",       to: redirect("/docs/pipelines/writing-build-scripts")
  get "/docs/how-tos",                            to: redirect("/docs/tutorials")
  get "/docs/how-tos/bitbucket",                  to: redirect("/docs/integrations/bitbucket")
  get "/docs/how-tos/github-enterprise",          to: redirect("/docs/integrations/bitbucket")
  get "/docs/how-tos/gitlab",                     to: redirect("/docs/integrations/gitlab")
  get "/docs/how-tos/deploying-to-heroku",        to: redirect("/docs/deployments/deploying-to-heroku")
  get "/docs/how-tos/migrating-from-bamboo",      to: redirect("/docs/tutorials/migrating-from-bamboo")
  get "/docs/projects",                           to: redirect("/docs/pipelines")
  get "/docs/pipelines/pipelines",                to: redirect("/docs/pipelines")
  get "/docs/pipelines/parallel-builds",          to: redirect("/docs/tutorials/parallel-builds")
  get "/docs/pipelines/plugins",                  to: redirect("/docs/plugins")
  get "/docs/pipelines/uploading-pipelines",      to: redirect("/docs/pipelines/defining-steps")
  get "/docs/webhooks/setup",                     to: redirect("/docs/apis/webhooks")
  get "/docs/webhooks",                           to: redirect("/docs/apis/webhooks")
  get "/docs/webhooks/*page",                     to: redirect("/docs/apis/webhooks/%{page}")
  get "/docs/rest-api",                           to: redirect("/docs/apis/rest-api")
  get "/docs/rest-api/*page",                     to: redirect("/docs/apis/rest-api/%{page}")
  get "/docs/quickstart/*page",                   to: redirect("/docs/tutorials/%{page}")
  get "/docs/agent/v3/plugins",                   to: redirect("/docs/pipelines/plugins")
  get "/docs/tutorials/gitlab",                   to: redirect("/docs/integrations/gitlab")
  get "/docs/tutorials/github-enterprise",        to: redirect("/docs/integrations/github-enterprise")
  get "/docs/tutorials/bitbucket",                to: redirect("/docs/integrations/bitbucket")
  get "/docs/tutorials/custom-saml",              to: redirect("/docs/integrations/sso/custom-saml")
  get "/docs/tutorials/sso-setup-with-graphql",   to: redirect("/docs/integrations/sso/sso-setup-with-graphql")
  get "/docs/tutorials/deploying-to-heroku",      to: redirect("/docs/deployments/deploying-to-heroku")
  get "/docs/integrations/sso/google-oauth",      to: redirect("/docs/integrations/sso/g-suite")
  get "/docs/integrations/sso/cloud-identity",    to: redirect("/docs/integrations/sso/g-cloud-identity")

  # Doc sections that don't have overview/index pages, so need redirecting
<<<<<<< HEAD
  get "/docs/tutorials",    to: redirect("/docs/tutorials/getting-started",      status: 302)
  get "/docs/integrations", to: redirect("/docs/integrations/github",            status: 302)
  get "/docs/apis",         to: redirect("/docs/apis/webhooks",                  status: 302)
=======
  # While testing this on fargate, we're temporarily supporting two prefixes so we can load
  # the fargate-hosted docs at https://buildkite.com/docs-fargate
  # After moving /docs/ to be served by the fargate-hosted app, we can revert support
  # for the docs-fargate prefix
  scope ":prefix", constraints: { prefix: /docs|docs-fargate/}, defaults: { prefix: "docs" } do
    get "tutorials",    to: redirect { |params| "/#{params[:prefix]}/tutorials/getting-started" }, status: 302
    get "integrations", to: redirect { |params| "/#{params[:prefix]}/integrations/github-enterprise" }, status: 302
    get "apis",         to: redirect { |params| "/#{params[:prefix]}/apis/webhooks" }, status: 302
  end
>>>>>>> 2f416ef9

  # The old un-versioned URLs have a lot of Google juice, so we redirect them to
  # the current version. But these are also linked from within the v2 agent
  # command help, so we may add a notice saying 'Hey, maybe you're looking for
  # v2?' after redirecting.
  get "/docs/agent",                     to: redirect("/docs/agent/v3",                            status: 301)
  get "/docs/agent/installation",        to: redirect("/docs/agent/v3/installation",               status: 301)
  get "/docs/agent/ubuntu",              to: redirect("/docs/agent/v3/ubuntu",                     status: 301)
  get "/docs/agent/debian",              to: redirect("/docs/agent/v3/debian",                     status: 301)
  get "/docs/agent/redhat",              to: redirect("/docs/agent/v3/redhat",                     status: 301)
  get "/docs/agent/freebsd",             to: redirect("/docs/agent/v3/freebsd",                    status: 301)
  get "/docs/agent/osx",                 to: redirect("/docs/agent/v3/osx",                        status: 301)
  get "/docs/agent/windows",             to: redirect("/docs/agent/v3/windows",                    status: 301)
  get "/docs/agent/linux",               to: redirect("/docs/agent/v3/linux",                      status: 301)
  get "/docs/agent/docker",              to: redirect("/docs/agent/v3/docker",                     status: 301)
  get "/docs/agent/aws",                 to: redirect("/docs/agent/v3/aws",                        status: 301)
  get "/docs/agent/gcloud",              to: redirect("/docs/agent/v3/gcloud",                     status: 301)
  get "/docs/agent/configuration",       to: redirect("/docs/agent/v3/configuration",              status: 301)
  get "/docs/agent/ssh-keys",            to: redirect("/docs/agent/v3/ssh-keys",                   status: 301)
  get "/docs/agent/github-ssh-keys",     to: redirect("/docs/agent/v3/github-ssh-keys",            status: 301)
  get "/docs/agent/hooks",               to: redirect("/docs/agent/v3/hooks",                      status: 301)
  get "/docs/agent/queues",              to: redirect("/docs/agent/v3/queues",                     status: 301)
  get "/docs/agent/prioritization",      to: redirect("/docs/agent/v3/prioritization",             status: 301)
  get "/docs/agent/plugins",             to: redirect("/docs/agent/v3/plugins",                    status: 301)
  get "/docs/agent/securing",            to: redirect("/docs/agent/v3/securing",                   status: 301)
  get "/docs/agent/cli-start",           to: redirect("/docs/agent/v3/cli-start",                  status: 301)
  get "/docs/agent/cli-meta-data",       to: redirect("/docs/agent/v3/cli-meta-data",              status: 301)
  get "/docs/agent/cli-artifact",        to: redirect("/docs/agent/v3/cli-artifact",               status: 301)
  get "/docs/agent/cli-pipeline",        to: redirect("/docs/agent/v3/cli-pipeline",               status: 301)
  get "/docs/agent/agent-meta-data",     to: redirect("/docs/agent/v3/cli-start#setting-metadata", status: 301)
  get "/docs/agent/artifacts",           to: redirect("/docs/agent/v3/cli-artifact",               status: 301)
  get "/docs/agent/build-artifacts",     to: redirect("/docs/agent/v3/cli-artifact",               status: 301)
  get "/docs/agent/build-meta-data",     to: redirect("/docs/agent/v3/cli-meta-data",              status: 301)
  get "/docs/agent/build-pipelines",     to: redirect("/docs/agent/v3/cli-pipeline",               status: 301)
  get "/docs/agent/uploading-pipelines", to: redirect("/docs/agent/v3/cli-pipeline",               status: 301)
  get "/docs/agent/upgrading",           to: redirect("/docs/agent/v3/upgrading",                  status: 301)
  get "/docs/agent/upgrading-to-v3",     to: redirect("/docs/agent/v3/upgrading",                  status: 301)

  # Old docs routes that we changed around during the development of the v3 agent docs
  get "/docs/agent/upgrading-to-v2",    to: redirect("/docs/agent/v2/upgrading-to-v2",            status: 301)
  get "/docs/agent/v3/upgrading-to-v3", to: redirect("/docs/agent/v3/upgrading",                  status: 301)
  get "/docs/agent/v2/plugins",         to: redirect("/docs/agent/v3/plugins",                    status: 301)
  get "/docs/agent/v2/agent-meta-data", to: redirect("/docs/agent/v2/cli-start#setting-metadata", status: 301)
  get "/docs/agent/v3/agent-meta-data", to: redirect("/docs/agent/v3/cli-start#setting-tags",     status: 301)

  # All other standard docs pages
  # While testing this on fargate, we're temporarily supporting two prefixes so we can load
  # the fargate-hosted docs at https://buildkite.com/docs-fargate
  # After moving /docs/ to be served by the fargate-hosted app, we can revert support
  # for the docs-fargate prefix
  scope ":prefix", constraints: { prefix: /docs|docs-fargate/}, defaults: { prefix: "docs" } do
    get "*path" => "pages#show", as: :docs_page
  end
  #get "/doc/*path" => "pages#show", as: :docs_page

  # Top level redirect. Needs to be at the end so it doesn't match /docs/sub-page
  get "/docs", to: redirect("/docs/tutorials/getting-started", status: 302), as: :docs

  # Take us straight to the docs when running standalone
  root to: redirect("/docs")

  # Ensure 404s for unmatched routes are logged by lograge
  get '*unmatched_route', to: 'application#route_not_found'
end<|MERGE_RESOLUTION|>--- conflicted
+++ resolved
@@ -64,11 +64,10 @@
   get "/docs/integrations/sso/cloud-identity",    to: redirect("/docs/integrations/sso/g-cloud-identity")
 
   # Doc sections that don't have overview/index pages, so need redirecting
-<<<<<<< HEAD
   get "/docs/tutorials",    to: redirect("/docs/tutorials/getting-started",      status: 302)
   get "/docs/integrations", to: redirect("/docs/integrations/github",            status: 302)
   get "/docs/apis",         to: redirect("/docs/apis/webhooks",                  status: 302)
-=======
+
   # While testing this on fargate, we're temporarily supporting two prefixes so we can load
   # the fargate-hosted docs at https://buildkite.com/docs-fargate
   # After moving /docs/ to be served by the fargate-hosted app, we can revert support
@@ -78,7 +77,6 @@
     get "integrations", to: redirect { |params| "/#{params[:prefix]}/integrations/github-enterprise" }, status: 302
     get "apis",         to: redirect { |params| "/#{params[:prefix]}/apis/webhooks" }, status: 302
   end
->>>>>>> 2f416ef9
 
   # The old un-versioned URLs have a lot of Google juice, so we redirect them to
   # the current version. But these are also linked from within the v2 agent

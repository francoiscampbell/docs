--- conflicted
+++ resolved
@@ -134,11 +134,11 @@
               context: "my-custom-status"
     ```
 2. In _Pipeline Settings_ > _GitHub_, you can choose to either:
-<<<<<<< HEAD
     * Make sure _Update commit statuses_ is not selected. Note that this prevents Buildkite from automatically creating and sending statuses for this pipeline, meaning you will have to handle all commit statuses through the `pipeline.yml`. Refer to [Notifications](/docs/pipelines/notifications) for information on manually adding [GitHub checks](/docs/pipelines/notifications#github-check).
     * Enable both _Update commit statuses_ and _Create a status for each job_. Buildkite sends its default statuses as well as your custom status.
 3. When you make a new commit or pull request, you should see _my-custom-status_ as the commit status:
     <%= image "github-custom-status.png", alt: "Screenshot of GitHub build settings and the resulting GitHub pull request statuses" %>
+
 
 ## Manually add check details using `github_check`
 
@@ -209,14 +209,9 @@
 
 
     
-=======
-    - Make sure _Update commit statuses_ is not selected. Note that this prevents Buildkite from automatically creating and sending statuses for this pipeline, meaning you will have to handle all commit statuses through the `pipeline.yml`.
-    - Enable both _Update commit statuses_ and _Create a status for each job_. Buildkite sends its default statuses as well as your custom status.
-3. When you make a new commit or pull request, you should see _my-custom-status_ as the commit status:
-    <%= image "github-custom-status.png", alt: "Screenshot of GitHub build settings and the resulting GitHub pull request statuses" %>
-
-
->>>>>>> db9b3dd2
+
+
+
 <%= render_markdown 'integrations/one_repo_multi_org' %>
 
 <%= render_markdown 'integrations/build_skipping' %>
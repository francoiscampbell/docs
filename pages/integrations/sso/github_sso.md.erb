--- conflicted
+++ resolved
@@ -6,45 +6,25 @@
 
 ## Step 1. Link your Buildkite organization to your GitHub organization
 
-<<<<<<< HEAD
-## Step 1.
 Set up the [Buildkite GitHub Application](https://github.com/apps/buildkite) for your GitHub organization. You need to install Buildkite for the GitHub organization that you want to connect to Buildkite as an SSO provider.
-=======
-Set up the [Buildkite GitHub Application](https://github.com/apps/buildkite) for your GitHub organization. You need to install Buildkite for the GitHub organization that you want to connect to Buildkite as an SSO provider.  
->>>>>>> 1e51f0a6
 
 In your Buildkite Organization Settings' _Repository Providers_ menu item, connect your GitHub user account to Buildkite. Grant Buildkite the permission to verify your GitHub identity.
 
 ## Step 2. Create an SSO provider  
 
-<<<<<<< HEAD
-## Step 3. Create an SSO Provider
 In your Buildkite Organization Settings' Single Sign On menu item, choose the GitHub provider:
 <%= image "sso-settings.png", width: 1716/2, height: 884/2, alt: "Screenshot of the Buildkite SSO Settings Page" %>
 
 You need to specify the name of your GitHub Organization for which you'd like to enable the SSO using GitHub and click Create Provider.
-
-## Step 4. Perform a Test Login
-Follow the instructions to perform a test login. Performing a test login will verify that SSO is working correctly before you activate it for your organization members.
-=======
-1. In your Buildkite Organization Settings' _Single Sign On_ menu item, choose the GitHub provider:  
-    <%= image "sso-settings.png", width: 1716/2, height: 884/2, alt: "Screenshot of the Buildkite SSO Settings Page" %>
-2. Enter the name of your GitHub organization.
-3. Click _Create Provider_.  
 
 ## Step 3. Perform a test login
 
 Follow the instructions on the provider page to perform a test login. Performing a test login verifies that SSO is working correctly before you activate it for your organization members.  
 
 ## Step 4. Enable the new SSO provider
->>>>>>> 1e51f0a6
 
 Once you've performed a test login you can enable your provider. Activating SSO will not force a log out of existing users, but will cause all new or expired sessions to authorize through GitHub before organization data can be accessed.
 
-<<<<<<< HEAD
-If you need to edit or update your GitHub provider settings at any time, you will need to [disable the SSO provider](/docs/integrations/sso#disabling-and-removing-sso) first. For more information on disabling a provider, see the disabling SSO section of the SSO overview.
-=======
 If you need to edit or update your GitHub provider settings at any time, you will need to [disable the SSO provider](/docs/integrations/sso#disabling-and-removing-sso) first. For more information on disabling a provider, see the disabling SSO section of the SSO overview.  
 
 <%= render_markdown 'integrations/sso/saml_user_attributes' %>
->>>>>>> 1e51f0a6

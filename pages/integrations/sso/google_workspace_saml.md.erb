--- conflicted
+++ resolved
@@ -8,11 +8,7 @@
   <p>You can also set up SSO providers manually with GraphQL. See the <a href="/docs/integrations/sso/sso-setup-with-graphql">SSO Setup with GraphQL Guide</a> for detailed instructions and code samples.</p>
 </div>
 
-<<<<<<< HEAD
-After following these steps, your Google Workspace users will be able to sign in to Buildkite using their Google account.
-=======
 After following these steps, your Google Workspace users can sign in to Buildkite using their Google account.  
->>>>>>> 1e51f0a6
 
 {:toc}
 

# Using Build Artifacts

In this guide we’ll walk through using the Buildkite Agent’s [artifact support](/docs/agent/v3/cli-artifact) to store and retrieve files between different steps in a build pipeline.

{:toc}

## Uploading Artifacts in Build Steps

Upload artifacts in your build steps by defining file path patterns, either in `artifact_paths` attribute of your command step or in the “Automatic Artifact Uploading” field of the Buildkite UI.

The following example shows a command step configured to upload any artifacts in the `logs` or `coverage` directories, as well as any of their subdirectories. Files will be uploaded automatically to `logs/` or `coverage/` respectively:

```yaml
steps:
  - label: ":hammer: Tests"
    command:
      - "npm install"
      - "tests.sh"
    artifact_paths:
      - "logs/**/*"
      - "coverage/**/*"
```
{: codeblock-file="pipeline.yml"}

## Uploading Artifacts from Scripts

Upload artifacts from your build scripts with the `buildkite-agent artifact` command.
The following example uploads `build.tar.gz` from the `pkg` directory to `pkg/build.tar.gz`:

```bash
buildkite-agent artifact upload pkg/build.tar.gz
```

For full documentation of the `buildkite-agent artifact upload` command see the [buildkite-agent artifact upload](/docs/agent/v3/cli-artifact#uploading-artifacts) documentation.


## Downloading Artifacts

You can download artifacts created by a build job, from inside a running build, using the `buildkite-agent artifact download` command. For example, to download all artifacts in the `logs` directory (including subdirectories, which will be recreated) to `local-logs/logs/`:

```bash
buildkite-agent artifact download logs/* local-logs/
```

The `buildkite-agent artifact` command will find the most recent file uploaded with a matching filename, no matter which build step uploaded it. If you want to target an artifact from a particular build step use the `--step` argument.

For example, to download a `build.zip` artifact you uploaded in the "build" pipeline step:

```bash
buildkite-agent artifact download build.zip tmp/ --step build
```

To download artifacts from [triggered builds](/docs/pipelines/trigger-step), pass the `$BUILDKITE_TRIGGERED_FROM_BUILD_ID` [environment variable](/docs/pipelines/environment-variables) to the download command:

```bash
buildkite-agent artifact download "*.jpg" images/ --build $BUILDKITE_TRIGGERED_FROM_BUILD_ID
```

For full documentation of the `buildkite-agent artifact download` command see the [buildkite-agent artifact download](/docs/agent/v3/cli-artifact#downloading-artifacts) documentation. 

## Downloading Artifacts Outside a Running Build

The `buildkite-agent artifact download` command only works within the context of a running build.

If you want to download an artifact from outside a build use our [Artifact Download API](/docs/agent/v3/cli-artifact#downloading-artifacts-outside-a-running-build).

## Encryption and security  

Buildkite has zero access to your source code in the pipelines and only receives and stores the log output of the builds and build artifacts in encrypted form. 

Logs are AES-encrypted, and the build artifacts are encrypted in transit and at rest using AWS encryption (KMS or S3 SSE). As a result, the keys cannot be extracted on the Buildkite's side, and the AWS solutions provide mitigations against zero-day attacks and other security issues. Beyond this, the control over security measures within your infrastructure is up to you.

<<<<<<< HEAD
If you choose to [host your build artifacts](/docs/agent/v3/cli-artifact#using-your-private-aws-s3-bucket) yourself, they end up in your private AWS bucket.
=======
Logs are AES-encrypted, and  build artifacts are encrypted in transit and at rest using AWS encryption (KMS or S3 SSE). As a result, keys cannot be extracted by an insider, and the AWS solutions provide mitigations against zero-day attacks and other security issues. Beyond this, control over security measures within your infrastructure is up to you.

If you choose to [host your own build artifacts](/docs/agent/v3/cli-artifact#using-your-private-aws-s3-bucket), they never leave your infrastructure and end up in your private AWS bucket.
>>>>>>> e3495bf2

If you are a Buildkite Enterprise user, you can also set up a private AWS S3 build log archive location and store the logs in your private bucket.

To further tighten the security in a Buildkite organization, you can use the [API Access Audit](https://buildkite.com/organizations/~/api-access-audit) to track the actions of the users who have API Access Tokens that can access your organization's data via the REST and GraphQL API. 

## Further documentation

See the [Buildkite Agent artifact documentation](/docs/agent/v3/cli-artifact) for a full list of options and details of Buildkite’s artifact support.<|MERGE_RESOLUTION|>--- conflicted
+++ resolved
@@ -70,13 +70,11 @@
 
 Logs are AES-encrypted, and the build artifacts are encrypted in transit and at rest using AWS encryption (KMS or S3 SSE). As a result, the keys cannot be extracted on the Buildkite's side, and the AWS solutions provide mitigations against zero-day attacks and other security issues. Beyond this, the control over security measures within your infrastructure is up to you.
 
-<<<<<<< HEAD
 If you choose to [host your build artifacts](/docs/agent/v3/cli-artifact#using-your-private-aws-s3-bucket) yourself, they end up in your private AWS bucket.
-=======
+
 Logs are AES-encrypted, and  build artifacts are encrypted in transit and at rest using AWS encryption (KMS or S3 SSE). As a result, keys cannot be extracted by an insider, and the AWS solutions provide mitigations against zero-day attacks and other security issues. Beyond this, control over security measures within your infrastructure is up to you.
 
 If you choose to [host your own build artifacts](/docs/agent/v3/cli-artifact#using-your-private-aws-s3-bucket), they never leave your infrastructure and end up in your private AWS bucket.
->>>>>>> e3495bf2
 
 If you are a Buildkite Enterprise user, you can also set up a private AWS S3 build log archive location and store the logs in your private bucket.
 

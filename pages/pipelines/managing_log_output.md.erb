# Managing Log Output

Buildkite uses our open-source [terminal Golang library](https://github.com/buildkite/terminal) to provide you with the best possible terminal rendering experience for your build logs, including ANSI terminal emulation to ensure spinners, progress bars, colors and emojis are rendered beautifully.

{:toc}

## Collapsing Output

You can group and collapse your build output by echoing `--- [group name]` in your build output.

```bash
echo "--- A section of the build"
```

If you want to have the group open by default, use `+++` instead of `---`:

```bash
echo "+++ A section of the build"
```

If you'd like to open the previously defined group, use `^^^ +++`. This is useful if a command within a group fails, and you'd like to have the group already open when you view the log.

```bash
echo "--- Bundling"
bundle
if [[ $? -ne 0 ]]; then
  echo "^^^ +++"
  echo "Bundler failed, oh no!!"
fi
```

You can even include colors and emojis!

```bash
echo -e "--- Running \033[33mspecs\033[0m \:cow\:\:bell\:"
```

<%= image("collapsing_example.png", size: '261x127', alt: 'Screenshot of colored, emoji build output') %>

## Log output limits

If your build output exceeds 1MB then we'll only show the last 1MB of it in the rendered terminal output on your build page. In addition, your log file must not exceed 100MB else it may fail to upload.

If your log exceeds 1MB then we highly recommend reconfiguring your build tools to filter out unnecessary lines. Sometimes this isn't always possible, so you can use the below techniques to store and filter your log.

## Storing the original log

One method for storing the original log is the Unix `tee` command. It allows you to store the output stream of a command to a file and passing it straight through unchanged to the next command.

```bash
#!/bin/bash

set -euo pipefail

your_build_command | tee build.log | <filter command>
```
{: codeblock-file="build.sh"}

When this script is run it will store the original output of `your_build_command` to the file `build.log`.

To store this file alongside your build, add the `artifact_paths` attribute to the command step running your script:

```yaml
steps:
  - command: build.sh
    artifact_paths: "build.log"
```
{: codeblock-file="pipeline.yml"}

When your build is finished the agent will upload `build.log` as a build artifact, which will be downloadable from the "Artifacts" tab on your build page.

<%= image("large_build_log.png", alt: "Screenshot of build log available in the Artifacts tab", size: '511x241') %>

## Filtering with grep

Grep is a Unix tool to help you filter lines of text that match a pattern. For example, the following script only sends Buildkite the matching lines as your log output, whilst storing the original log for artifact uploading.

```bash
#!/bin/bash

set -euo pipefail

your_build_command | tee build.log | grep 'some pattern'
```

## Truncating with tail

Tail is a Unix tool that returns the last portion of a file. This is useful if your log output is exceeding our hard limit of 100MB. For example, the following script only sends Buildkite the last 90MB as your output log, whilst storing the original log for artifact uploading.

```bash
#!/bin/bash

set -euo pipefail

your_build_command | tee build.log | tail -c90000000
```

## Improving Xcode logs with xcpretty

[xcpretty](https://github.com/supermarin/xcpretty) is an open-source tool that helps to reduce, format and color-code your [Xcode](http://developer.apple.com/xcode) build output. Once you’ve installed xcpretty you can pipe the output of xcodebuild into it:

```bash
#!/bin/bash

set -euo pipefail

xcodebuild <build options> | tee -a build.log | xcpretty -c
```

Make sure to set the `-o pipefail` option in your buildscript as above, otherwise the build failure status might not be passed through correctly.

<%= image("xcpretty.png", alt: "Screenshot of xcpretty output", size: '656x316') %>

<<<<<<< HEAD
## Encryption and security  

Buildkite has zero access to your source code in the pipelines and only receives and stores the log output of the builds and build artifacts in encrypted form. 

Logs are AES-encrypted, and the build artifacts are encrypted in transit and at rest using AWS encryption (KMS or S3 SSE). As a result, the keys cannot be exfiltrated by an insider, and the AWS solutions provide mitigations against zero-day attacks and other security issues. Beyond this, the control over security measures within your infrastructure is up to you.

If you choose to [host your own build artifacts](/docs/agent/v3/cli-artifact#using-your-private-aws-s3-bucket), they never leave your infrastructure and end up in your private AWS bucket.

If you are a Buildkite Enterprise user, you can also set up a private AWS S3 build log archive location and store the logs in your private bucket.

To further tighten the security in a Buildkite organization, you can use the [API Access Audit](https://buildkite.com/organizations/~/api-access-audit) to track the actions of the users who have API Access Tokens that can access your organization's data via the REST and GraphQL API. 
=======
## Redacted environment variables

The Buildkite agent can redact the values of environment variables whose names match common patterns for passwords, and other secure information, before the build log is uploaded to Buildkite.

The default environment variable name patterns are `*_PASSWORD`, `*_SECRET` and `*_TOKEN`. You can replace the default patterns by [setting redacted-vars](/docs/agent/v3/configuration#redacted-vars) **on your agent**.

For example, if you have environment variable `MY_SECRET="topsecret"`and you run a command that outputs `This is topsecret info`, the log output will actually be `This is [REDACTED] info`.

<div class="Docs__note">
<h3 class="Docs__note__heading">Setting environment variables</h3>
<p>Note that if you <emphasis>set</emphasis> or <emphasis>interpolate</emphasis> a secret environment variable in your <code>pipeline.yml</code> it is not redacted, but doing that is <a href="/docs/pipelines/secrets#anti-pattern-storing-secrets-in-your-pipeline-dot-yml">not recommended</a>.</p>
</div>
>>>>>>> 1594ced8
<|MERGE_RESOLUTION|>--- conflicted
+++ resolved
@@ -111,7 +111,6 @@
 
 <%= image("xcpretty.png", alt: "Screenshot of xcpretty output", size: '656x316') %>
 
-<<<<<<< HEAD
 ## Encryption and security  
 
 Buildkite has zero access to your source code in the pipelines and only receives and stores the log output of the builds and build artifacts in encrypted form. 
@@ -123,7 +122,7 @@
 If you are a Buildkite Enterprise user, you can also set up a private AWS S3 build log archive location and store the logs in your private bucket.
 
 To further tighten the security in a Buildkite organization, you can use the [API Access Audit](https://buildkite.com/organizations/~/api-access-audit) to track the actions of the users who have API Access Tokens that can access your organization's data via the REST and GraphQL API. 
-=======
+
 ## Redacted environment variables
 
 The Buildkite agent can redact the values of environment variables whose names match common patterns for passwords, and other secure information, before the build log is uploaded to Buildkite.
@@ -135,5 +134,4 @@
 <div class="Docs__note">
 <h3 class="Docs__note__heading">Setting environment variables</h3>
 <p>Note that if you <emphasis>set</emphasis> or <emphasis>interpolate</emphasis> a secret environment variable in your <code>pipeline.yml</code> it is not redacted, but doing that is <a href="/docs/pipelines/secrets#anti-pattern-storing-secrets-in-your-pipeline-dot-yml">not recommended</a>.</p>
-</div>
->>>>>>> 1594ced8
+</div>
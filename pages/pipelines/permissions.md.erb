# Controlling user permissions

Customers on the Buildkite [Business and Enterprise](https://buildkite.com/pricing) plans can manage permissions using [Teams](#permissions-with-teams). Enterprise customers can set fine-grained user permissions for their organization with the [member Permissions](#member-permissions) page.

{:toc}

## Permissions with Teams

Enabling Teams for your organizations gives you control over each pipeline's permissions in one place. Teams can be enabled from your Organization Settings in the Teams section.

<%= image "enable-teams.png", width: 1645/2, height: 1566/2, alt: "Enabling Teams for an organization" %>

When you first enable Teams, a team is automatically created for your organization called “Everyone” that contains all users. This maintains existing access to pipelines for all the users in your organization.

You can see the teams that you're a member of on the Teams page in your Buildkite settings. From this page, you can add new teams or edit existing ones. By clicking on a team, you can view the members, pipelines, and team specific settings.

### Organization-level permissions

Users who are organization admins can:

* Enable and disable teams for their organization
* Create new teams

### Team-level permissions

Users who are team maintainers can:

* Add users to existing teams, of which they are the maintainer
* Remove users from their teams
* Set read, write, and edit permissions for users on pipelines in their team

All users in a team have the same level of access to the pipelines in their team. If you need to have more fine grained control over the pipelines in a team, you can create more teams with different permissions.

### User-level permissions

Any user can create a new pipeline. If you have read, write, and edit permissions on a pipeline, you can also provide access to others. You can give access to a team that you're in, or a team that has been marked as 'visible'.

### Programmatically managing teams

You can programmatically manage your teams using our GraphQL API.
If you're creating pipelines programmatically using the REST API, you can add them directly to teams using the team's UUID. More information about creating pipelines can be found in our [REST API documentation](/docs/apis/rest-api/pipelines#create-a-yaml-pipeline).

You can also restrict agents to specific teams with the `BUILDKITE_BUILD_CREATOR_TEAMS` environment variable. Using agent hooks, you can allow or disallow builds based on the creator's team memberships.

<div class="Docs__troubleshooting-note">
  <h3 class="Docs__heading" id="unverified">Unverified commits</h3>
	<p>Note that GitHub accepts <a href="https://docs.github.com/en/authentication/managing-commit-signature-verification/about-commit-signature-verification">unsigned commits</a>, including information about the commit author and passes them along to webhooks, so you should not rely on these for authentication unless you are confident that all of your commits are trusted.</p>
</div>

For example, the following [`environment` hook](/docs/agent/v3/hooks#job-lifecycle-hooks)
prevents anyone from outside of the ops team from running a build on the agent:

```bash
set -euo pipefail

if [[ ":$BUILDKITE_BUILD_CREATOR_TEAMS:" != *":ops:"* ]]; then
  echo "You must be in the ops team to run a job on this agent"
  exit 1
fi
```

### Frequently Asked Questions

#### Will users (and API tokens) still have access to their pipelines?
When you enable Teams we'll create a default team called “Everyone”, containing all your users and pipelines. This ensures that users, and their API tokens, will still have access to their pipelines.

#### How does Teams work with SSO?
When a user joins the organization using SSO, they'll be automatically added to any teams that have the “Automatically add new users to this team” setting enabled.

#### Can I delete the “Everyone” team?
Yes, you can delete or edit the “Everyone” team. To ensure uninterrupted access to pipelines we recommend creating new teams before deleting the “Everyone” team.

#### Once enabled, can I disable Teams?
Yes, you can disable teams by deleting all your teams, and then selecting “Disable Teams”.

#### Can I automate the removal of users from Buildkite?
Yes, you can automatically remove users using the GraphQL API. You'll need a [GraphQL API token](https://buildkite.com/user/api-access-tokens) to do it.
You'll need to look up your organization's slug in the [Organization Settings](https://buildkite.com/organizations/-/settings) and check the name or email of the user you want to remove in the [team](https://buildkite.com/organizations/-/teams) that this user belongs to. Next, use the first query to get the user ID (make sure to replace `your-organization-slug` with your Buildkite organization's slug and `Jane Doe` with the name or email of the user you want to remove), and then run the RemoveOrganizationMember mutation with the user ID to remove the user:

```bash
query FindOrganizationMember {
  organization(slug: "your-organization-slug") {
    members(first: 1, search: "Jane Doe") {
      edges {
        node {
          id # You will need to use this info on the next step as OrganizationMember.id
          user {
            # Double check that this is the right user you are about to remove
            name
            email
          }
        }
      }
    }
  }
}
```

Copy the user ID you've received into the following mutation and run it to remove the user from your Buildkite organization:

```bash
mutation RemoveOrganizationMember {
  organizationMemberDelete(input: { id: "user-ID-you-copied-goes-here" }) {
    deletedOrganizationMemberID
  }
}
```

## Member permissions

Enterprise customers can control user permissions for selected pipeline actions. These permissions can be used both with or without Teams enabled.

User-level permissions are managed by organization administrators, and can be found in the Organization Settings under Member Permissions.

From the Member Permissions page, organization admins can toggle whether or not users can:

* Create new pipelines
* Delete pipelines
* Make an existing private pipeline public
* Create, edit, and delete notification services
* Create, edit, and delete agent registration tokens
* Stop (disconnect) agents

If your organization has teams enabled, the pipeline creation permissions are managed at a team level. Pipeline creation permission controls can be found on the Teams Settings page. Without teams enabled, the pipeline creation permission control can be found on the Member Permissions page.

Organization admin can delete organization members. To delete organization members using GraphQL, the admin needs to:

1. Find the `id` for the user to be deleted (in this example `Jane Doe`):

    ```graphql
    query {
      organization(slug: "your-organization-slug") {
        members(search: "Jane Doe", first: 10) {
          edges {
            node {
              role
              user {
                name
              }
              id
            }
          }
        }
      }
    }
    ```

2. Use the `id` from the previous query in a mutation:

    ```graphql
    mutation deleteOrgMember {
      organizationMemberDelete(input: { id: "abc123" }) {
        organization {
          name
        }
        deletedOrganizationMemberID
        user {
          name
        }
      }
    }
    ```

## Removing users during a security incident

If you believe that a user account has been compromised, the recommended incident response is to remove such a user from your Buildkite organization immediately. This will entirely remove their ability to impact your organization and protect you from any further actions that the user could take.

You can remove a user in your organization's _Settings_ in the Buildkite UI.

<%= image "remove-user.png", width: 1572/2, height: 1302/2, alt: "A button to remove a user from an organization" %>

### Security guarantees of removing a user

When you remove a user from your organization, the active session tokens belonging to this user cannot make calls to the product that will return (or make changes to) any of the data available via the web UI, API, etc. So removing a compromised or rogue user is as effective as killing all sessions by the user.

Within Buildkite's access model, organizations don't own users, so they can't control users' sessions because users represent individuals who may be members of multiple organizations.

Removing a compromised user from your organization immediately protects all the organization's resources from that user. The user will technically still be able to view their personal settings page.

In case of a non-responsive or rogue user, or if multiple accounts are compromised, you can send a list of impacted user IDs to [support@buildkite.com](mailto:support@buildkite.com) and ask the Buildkite support to log out the specific user or all the users out of all sessions.

<section class="Docs__note">
<<<<<<< HEAD
  <h3>Enterprise customers</h3>
  <p>As a part of the Buildkite's SLA, Enterprise customers have an emergency email available for both operational and security incidents: <a href="mailto:wake-me-up@buildkite.com">wake-me-up@buildkite.com</a>.</p>
=======
  <h3>Enterprise users</h3>
  <p>As a part of the Buildkite SLA, Enterprise users have an emergency email available for operational and security incidents. Contact your Customer Success Manager for more information.</p>
>>>>>>> 320f1c4d
</section>

If you suspect or have already detected a security breach, and the affected user is cooperative, they can also log out and [reset](https://buildkite.com/forgot-password) their password, which will automatically reset all of their active sessions. Then you can work with the affected user to ensure their account is safe and re-add them to your Buildkite organization.

Note that resetting a password might not always be an option. If you have SSO enabled for your organization, the user in question may not even have a dedicated password for their Buildkite account.

### Removing users from an organization with enabled SSO

If you're using SSO, you also need to protect against the attackers regaining organization membership by logging in again with SSO. This _will not_ renew the revoked authorizations and _does not_ authorize any other sessions that might still be active for the user, as a new organization member will be created. However, if the attacker has access to a Buildkite session, they may also have access to a regular session with the permissions granted for your SSO session defaults. So it is important to disable or remove such a compromised user account from your SSO.

If the attacker has control of the SSO, the scope of the security incident is beyond what could be remediated using Buildkite's tools only.

### Disabling and re-enabling SSO

The other control you have is the organization membership's SSO mode. If the membership requires SSO, the user will only have access to your organization in the particular sessions authenticated via your SSO provider.

<section class="Docs__troubleshooting-note">
  <p>Before you proceed, make sure that you have at least one user with SSO as an optional log in requirement in your organization to make it possible for someone to log back in!</p>
</section>

Admins of your Buildkite organization can disable and then re-enable the SSO, which will force all users in your organization to re-authorize with SSO. When you disable an SSO provider, it rescinds all active SSO authorizations for all users _including the admin who disables the SSO_! The admin will need to log back into the organization by using a non-SSO method.

You can [disable](/docs/integrations/sso/sso-setup-with-graphql#disabling-an-sso-provider) and [re-enable](/docs/integrations/sso/sso-setup-with-graphql#setting-up-saml-google-cloud-identity-okta-onelogin-adfs-and-others-step-4) the SSO using GraphQL or the Buildkite UI.

Remember that if an attacker had a fully authenticated session, they've potentially configured API tokens, which will not be subject to SSO requirements. Therefore, the only truly safe response is still to remove the compromised user from your Buildkite organization.<|MERGE_RESOLUTION|>--- conflicted
+++ resolved
@@ -180,13 +180,8 @@
 In case of a non-responsive or rogue user, or if multiple accounts are compromised, you can send a list of impacted user IDs to [support@buildkite.com](mailto:support@buildkite.com) and ask the Buildkite support to log out the specific user or all the users out of all sessions.
 
 <section class="Docs__note">
-<<<<<<< HEAD
-  <h3>Enterprise customers</h3>
-  <p>As a part of the Buildkite's SLA, Enterprise customers have an emergency email available for both operational and security incidents: <a href="mailto:wake-me-up@buildkite.com">wake-me-up@buildkite.com</a>.</p>
-=======
-  <h3>Enterprise users</h3>
-  <p>As a part of the Buildkite SLA, Enterprise users have an emergency email available for operational and security incidents. Contact your Customer Success Manager for more information.</p>
->>>>>>> 320f1c4d
+  <h3>Enterprise plan</h3>
+  <p>As a part of the Buildkite SLA, customers on the Enterprise plan have an emergency email available for operational and security incidents. Contact your Customer Success Manager for more information.</p>
 </section>
 
 If you suspect or have already detected a security breach, and the affected user is cooperative, they can also log out and [reset](https://buildkite.com/forgot-password) their password, which will automatically reset all of their active sessions. Then you can work with the affected user to ensure their account is safe and re-add them to your Buildkite organization.

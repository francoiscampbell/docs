# Importing JUnit XML

While most test frameworks have a built-in JUnit XML export feature, these JUnit reports do not provide detailed span information. Therefore, features in Test Analytics that depend on span information aren't available when using JUnit as a data source. If you need span information, consider using the [JSON import](/docs/test-analytics/importing-json) API instead.

{:toc}

## How to import JUnit XML

<<<<<<< HEAD
To import JUnit XML, make a POST request to `https://analytics-api.buildkite.com/v1/uploads`, with metadata and JUnit XML test results encoded as JSON in the request body:

Test Analytics uses the variables in the `run_env` attribute to populate test information:

* if you're making the request in a Buildkite pipeline, you can use the Buildkite environment variables to set the metadata automatically, like in the following example:
* if you're making the request elsewhere, [set the environment variables yourself](#environment-variables)

[Securely add the Test Analytics token environment variable](/docs/pipelines/secrets) (`TEST_ANALYTICS_TOKEN`) to your environment, so that it's available to the curl command, and make sure to JSON-encode your JUnit XML as in the next two code blocks.

```sh
curl --request POST \
  --url https://analytics-api.buildkite.com/v1/uploads \
  --header 'Authorization: Token token="'$TEST_ANALYTICS_TOKEN'";' \
  --header 'Content-Type: application/json' \
  --data @- << EOF
    {
      "format": "junit",
      "run_env": {
        "CI": "buildkite",
        "key": "$BUILDKITE_BUILD_ID",
        "number": "$BUILDKITE_BUILD_NUMBER",
        "job_id": "$BUILDKITE_JOB_ID",
        "branch": "$BUILDKITE_BRANCH",
        "commit_sha": "$BUILDKITE_COMMIT",
        "message": "$BUILDKITE_MESSAGE",
        "url": "$BUILDKITE_BUILD_URL"
      },
      "data": "JSON-encoded JUnit XML goes here"
    }
EOF
```

Example JSON-encoded JUnit XML:

```json
"<?xml version=\"1.0\" encoding=\"UTF-8\"?>\r\n<testsuites disabled=\"\" errors=\"\" failures=\"\" name=\"\" tests=\"\" time=\"\">\r\n    <testsuite disabled=\"\" errors=\"\" failures=\"\" hostname=\"\" id=\"\"\r\n               name=\"\" package=\"\" skipped=\"\" tests=\"\" time=\"\" timestamp=\"2021-11-23 10:47\">\r\n        <properties>\r\n            <property name=\"\" value=\"\"/>\r\n        </properties>\r\n        <testcase assertions=\"\" classname=\"Banana\" name=\"lol\" status=\"\" file=\"banana.rb\" time=\"1000\">\r\n            <system-out/>\r\n            <system-err/>\r\n        </testcase>\r\n        <testcase assertions=\"\" classname=\"Banana\" name=\"rofl\" status=\"\" file=\"banana.rb\" time=\"1000\">\r\n            <skipped/>\r\n            <system-out/>\r\n            <system-err/>\r\n        </testcase>\r\n        <testcase assertions=\"\" classname=\"Banana\" name=\"hue\" status=\"\" file=\"banana.rb\" time=\"1000\">\r\n            <error message=\"\" type=\"\"/>\r\n            <failure message=\"\" type=\"\"/>\r\n            <system-out/>\r\n            <system-err/>\r\n        </testcase>\r\n        <system-out/>\r\n        <system-err/>\r\n    </testsuite>\r\n</testsuites>"
```

Test Analytics parses the XML and imports all valid test cases for ingestion and valuation. The response to a successful request is `202 Accepted` with the newly created `id` (Run ID), and totals for the number of `queued` and `skipped` test cases contained in the uploaded data.

```json
{
  "id": "eac9b176-7869-464d-952e-7f87e2579128",
  "queued": 3,
  "skipped": 0
}
```
=======
To import JUnit XML, make a `POST` request to `https://analytics-api.buildkite.com/v1/uploads` with a `multipart/form-data` body.

To upload JUnit XML, the request body must contain the following fields:

| Field name | Value |
| --- | --- |
| `data` | JUnit XML |
| `format` | `junit` |
| `run_env[CI]` | The name of your CI environment |
| `run_env[key]` | A unique key for the build that initiated the CI run |
| `run_env[url]` | A URL that links to the build in your CI system |
| `run_env[branch]` | A version control branch or reference for this run |
| `run_env[commit_sha]` | A unique identifier for the version control revision for this run |
| `run_env[number]` | A counter for this build |
| `run_env[job_id]` | An identifier for a job within a build |
| `run_env[message]` | The commit message or other description of the build |

For example, to import the contents of a `junit.xml` file in a Buildkite pipeline run:

1. Securely [set the Test Analytics token environment variable](/docs/pipelines/secrets) (`TEST_ANALYTICS_TOKEN`).

2. Run the following `curl` command:

    ```sh
    curl \
      -X POST \
      --fail-with-body \
      -H "Authorization: Token token=\"$TEST_ANALYTICS_TOKEN\"" \
      -F "data=@junit.xml" \
      -F "format=junit" \
      -F "run_env[CI]=buildkite" \
      -F "run_env[key]=$BUILDKITE_BUILD_ID" \
      -F "run_env[url]=$BUILDKITE_BUILD_URL" \
      -F "run_env[branch]=$BUILDKITE_BRANCH" \
      -F "run_env[commit_sha]=$BUILDKITE_COMMIT" \
      -F "run_env[number]=$BUILDKITE_BUILD_NUMBER" \
      -F "run_env[job_id]=$BUILDKITE_JOB_ID" \
      -F "run_env[message]=$BUILDKITE_MESSAGE" \
      https://analytics-api.buildkite.com/v1/uploads
    ```

To learn more about passing through environment variables to `run_env`-prefixed fields, read [CI Environments](/docs/test-analytics/ci-environments).
>>>>>>> c8b2f380

Note that when a payload is processed, Buildkite validates and queues each test execution result in a loop. For that reason, it is possible for some to be queued and others to be skipped. Even when some or all test executions get skipped, REST API will respond with a `202 Accepted` because the upload and the run were created in the database, but the skipped test execution results were not ingested.

Currently, the errors returned contain no information on individual records that failed the validation. This may complicate the process of fixing and retrying the request.<|MERGE_RESOLUTION|>--- conflicted
+++ resolved
@@ -6,55 +6,7 @@
 
 ## How to import JUnit XML
 
-<<<<<<< HEAD
-To import JUnit XML, make a POST request to `https://analytics-api.buildkite.com/v1/uploads`, with metadata and JUnit XML test results encoded as JSON in the request body:
 
-Test Analytics uses the variables in the `run_env` attribute to populate test information:
-
-* if you're making the request in a Buildkite pipeline, you can use the Buildkite environment variables to set the metadata automatically, like in the following example:
-* if you're making the request elsewhere, [set the environment variables yourself](#environment-variables)
-
-[Securely add the Test Analytics token environment variable](/docs/pipelines/secrets) (`TEST_ANALYTICS_TOKEN`) to your environment, so that it's available to the curl command, and make sure to JSON-encode your JUnit XML as in the next two code blocks.
-
-```sh
-curl --request POST \
-  --url https://analytics-api.buildkite.com/v1/uploads \
-  --header 'Authorization: Token token="'$TEST_ANALYTICS_TOKEN'";' \
-  --header 'Content-Type: application/json' \
-  --data @- << EOF
-    {
-      "format": "junit",
-      "run_env": {
-        "CI": "buildkite",
-        "key": "$BUILDKITE_BUILD_ID",
-        "number": "$BUILDKITE_BUILD_NUMBER",
-        "job_id": "$BUILDKITE_JOB_ID",
-        "branch": "$BUILDKITE_BRANCH",
-        "commit_sha": "$BUILDKITE_COMMIT",
-        "message": "$BUILDKITE_MESSAGE",
-        "url": "$BUILDKITE_BUILD_URL"
-      },
-      "data": "JSON-encoded JUnit XML goes here"
-    }
-EOF
-```
-
-Example JSON-encoded JUnit XML:
-
-```json
-"<?xml version=\"1.0\" encoding=\"UTF-8\"?>\r\n<testsuites disabled=\"\" errors=\"\" failures=\"\" name=\"\" tests=\"\" time=\"\">\r\n    <testsuite disabled=\"\" errors=\"\" failures=\"\" hostname=\"\" id=\"\"\r\n               name=\"\" package=\"\" skipped=\"\" tests=\"\" time=\"\" timestamp=\"2021-11-23 10:47\">\r\n        <properties>\r\n            <property name=\"\" value=\"\"/>\r\n        </properties>\r\n        <testcase assertions=\"\" classname=\"Banana\" name=\"lol\" status=\"\" file=\"banana.rb\" time=\"1000\">\r\n            <system-out/>\r\n            <system-err/>\r\n        </testcase>\r\n        <testcase assertions=\"\" classname=\"Banana\" name=\"rofl\" status=\"\" file=\"banana.rb\" time=\"1000\">\r\n            <skipped/>\r\n            <system-out/>\r\n            <system-err/>\r\n        </testcase>\r\n        <testcase assertions=\"\" classname=\"Banana\" name=\"hue\" status=\"\" file=\"banana.rb\" time=\"1000\">\r\n            <error message=\"\" type=\"\"/>\r\n            <failure message=\"\" type=\"\"/>\r\n            <system-out/>\r\n            <system-err/>\r\n        </testcase>\r\n        <system-out/>\r\n        <system-err/>\r\n    </testsuite>\r\n</testsuites>"
-```
-
-Test Analytics parses the XML and imports all valid test cases for ingestion and valuation. The response to a successful request is `202 Accepted` with the newly created `id` (Run ID), and totals for the number of `queued` and `skipped` test cases contained in the uploaded data.
-
-```json
-{
-  "id": "eac9b176-7869-464d-952e-7f87e2579128",
-  "queued": 3,
-  "skipped": 0
-}
-```
-=======
 To import JUnit XML, make a `POST` request to `https://analytics-api.buildkite.com/v1/uploads` with a `multipart/form-data` body.
 
 To upload JUnit XML, the request body must contain the following fields:
@@ -97,7 +49,6 @@
     ```
 
 To learn more about passing through environment variables to `run_env`-prefixed fields, read [CI Environments](/docs/test-analytics/ci-environments).
->>>>>>> c8b2f380
 
 Note that when a payload is processed, Buildkite validates and queues each test execution result in a loop. For that reason, it is possible for some to be queued and others to be skipped. Even when some or all test executions get skipped, REST API will respond with a `202 Accepted` because the upload and the run were created in the database, but the skipped test execution results were not ingested.
 

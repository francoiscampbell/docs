--- conflicted
+++ resolved
@@ -47,10 +47,11 @@
     $ git push
     ```
 
-<<<<<<< HEAD
-5. Make sure that the Test Analytics [environment variables](#environment-variables) are set so that the RSpec collector can use them in your Test Analytics dashboard.
+5. Make sure that the Test Analytics [environment variables](#environment-variables) are set so that the collector can use them in your Test Analytics dashboard.
 
 Once you're done, in your Test Analytics dashboard, you'll see analytics of test executions on all branches that include this code.
+
+If you don't see branch names, build numbers, or commit hashes in the Test Analytics UI, then read [CI environments](/docs/test-analytics/ci-environments) to learn more about exporting your environment to the RSpec collector.
 
 ## Minitest collector
 
@@ -96,8 +97,6 @@
 
 5. Make sure that the Test Analytics [environment variables](#environment-variables) are set, and passed through to the container if your builds are running in containers, so that the collector can use them in your Test Analytics dashboard.
 
-=======
->>>>>>> 69effe6d
 Once you're done, in your Test Analytics dashboard, you'll see analytics of test executions on all branches that include this code.
 
 If you don't see branch names, build numbers, or commit hashes in the Test Analytics UI, then read [CI environments](/docs/test-analytics/ci-environments) to learn more about exporting your environment to the RSpec collector.
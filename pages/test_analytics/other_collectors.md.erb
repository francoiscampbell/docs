--- conflicted
+++ resolved
@@ -2,12 +2,4 @@
 
 {:notoc}
 
-<<<<<<< HEAD
-You can integrate any language and framework by uploading [Test Analytics JSON](/docs/test-analytics/importing-json) or [JUnit XML](/docs/test-analytics/importing-junit-xml) after your tests run. You can also [build your own collector](/docs/test-analytics/your-own-collectors).
-
-The following collectors are coming soon:
-
-- .NET
-=======
-You can integrate any language and framework by uploading [Test Analytics JSON](/docs/test-analytics/importing-json) or [JUnit XML](/docs/test-analytics/importing-junit-xml) after your tests run. You can also [build your own collector](/docs/test-analytics/your-own-collectors).
->>>>>>> 5485321a
+You can integrate any language and framework by uploading [Test Analytics JSON](/docs/test-analytics/importing-json) or [JUnit XML](/docs/test-analytics/importing-junit-xml) after your tests run. You can also [build your own collector](/docs/test-analytics/your-own-collectors).
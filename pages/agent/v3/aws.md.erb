# Running Buildkite Agent on AWS

The Buildkite Agent can be run on AWS using our Elastic CI Stack for AWS
CloudFormation template, or by installing the agent on your self-managed
instances.

{:toc}

## Using our Elastic CI Stack for AWS CloudFormation template

The [Elastic CI Stack for AWS](/docs/agent/v3/elastic_ci_aws) is a
CloudFormation template for an autoscaling Buildkite Agent cluster. The
agent instances include Docker, S3 and CloudWatch integration.

You can use an Elastic CI Stack deployment to test Linux or Windows projects,
parallelize large test suites, run Docker containers or docker-compose
integration tests, or perform any AWS ops related tasks.

You can launch an instance of the Elastic CI Stack for AWS from your
organization’s [Agents page](http://buildkite.com/organizations/-/agents) or
the [GitHub repository](elastic-ci-github).

   [elastic-ci-github]: https://github.com/buildkite/elastic-ci-stack-for-aws
   [Red Hat/CentOS installer]: /docs/agent/v3/redhat

## Installing the agent on your own AWS instances

To run the agent on your own AWS instances, use the installer that matches your
instance operating system:

* For Amazon Linux 2 use the [Red Hat/CentOS installer](/docs/agent/v3/redhat). 
* For macOS, use [installing the agent on your own AWS mac1.metal instances](#installing-the-agent-on-your-own-aws-mac1-dot-metal-instances)

<<<<<<< HEAD
## Using the experimental Elastic Mac for AWS CloudFormation template

[Elastic Mac for AWS](https://github.com/buildkite/elastic-mac-for-aws) is an
experimental CloudFormation template for an autoscaling macOS Buildkite Agent
=======
[Elastic Mac for AWS](/docs/agent/v3/aws/autoscaling_mac_metal) is an
experimental CloudFormation template for an autoscaling macOS Buildkite agent
>>>>>>> 0dcff42e
cluster.

You can use an Elastic Mac deployment to build and test macOS, iOS, iPadOS,
tvOS, and watchOS projects.

Read the [Auto Scaling mac1.metal instances](/docs/agent/v3/aws/autoscaling_mac_metal) documentation for instructions on preparing and deploying this template.

## Installing the Agent on your own AWS mac1.metal instances

Setting up a macOS AMI that starts a Buildkite Agent on launch is a multi
step process. You can start with one of the macOS AMIs from AWS, or with an AMI
you've already installed Xcode or other software on.

To use Xcode and the iOS Simulator, you must configure auto-login of a GUI
session, and launch the Buildkite Agent in an `aqua` session as a Launchd Agent:

1. Reserve a [AWS mac1.metal](https://aws.amazon.com/ec2/instance-types/mac/)
Dedicated Host.
1. Boot a macOS instance using your desired AMI on the Dedicated Host.
1. Configure instance VPC subnets, security groups, and key pairs so that you
can access the instance.
1. Using an SSH or SSM session, set a password for the ec2-user and enable
screen sharing.
1. Using a VNC session, enable auto-login for the ec2-user in System Preferences
and disable the auto screen lock and screen saver.
1. Follow the [macOS Installation Guide](/docs/agent/v3/macos#installation)
instructions to install the Buildkite agent using Homebrew and configure
starting on login.
1. Verify that the Buildkite agent has connected to buildkite.com with your
desired agent tags.
1. Create an AMI from your instance.

Your saved AMI can now be used to boot as many macOS instances as you require.

To make this process repeatable, save your instance configuration in a
[Launch Template](https://docs.aws.amazon.com/autoscaling/ec2/userguide/LaunchTemplates.html). 
To automate instance replacement, use an [Auto Scaling group](https://docs.aws.amazon.com/autoscaling/ec2/userguide/AutoScalingGroup.html)
to boot Instances and a [Host Resource Group](https://docs.aws.amazon.com/license-manager/latest/userguide/host-resource-groups.html)
to reserve Dedicated Instances.

While the use of an Auto-Scaling Group and Host Resource Group to automatically
maintain capacity in the face of hardware failures is recommended, load based
dynamic auto-scaling of macOS instances is not recommended. The instances are
currently slow to boot and slow to terminate. Use of load based auto-scaling is
likely to result in an over-provision of agents which carries a high minimum
charge per dedicated host.

There is an excellent blog post on [running iOS agents in the cloud](https://www.starkandwayne.com/blog/buildkite-2/) that goes into more detail on preparing macOS AMIs using [Packer](https://www.packer.io/).

### Known issues

* You might need to give the agent [full disk access](https://github.com/buildkite/agent/issues/1400)

## Preventing builds from accessing Amazon EC2 metadata  

If you provision infrastructure like databases, Redis, Amazon SQS, etc using AWS permission sandboxes, you might want to restrict access to those roles in your builds.

If you run your builds on an AWS EC2 permission sandbox and then allow Buildkite agents to generate and inject some sandboxed AWS credentials into the build secrets, such builds will have access to the EC2 metadata API. They will also be able to access the same permissions as your EC2. 

To avoid this, you need to prevent the builds from accessing your EC2 metadata or provide sandboxed AWS credentials for each build and restrict their permissions. There are two main ways to do it:

* Compartmentalizing your Buildkite agents
* Downgrading an instance profile role

If you run all the build steps in Docker containers, take a look at [compartmentalizing your agents](#preventing-builds-from-accessing-amazon-ec2-metadata-restricting-permissions-via-compartmentalization-of-agents). If you are using Kubernetes for your Buildkite CI, use the [same approach](#preventing-builds-from-accessing-amazon-ec2-metadata-restricting-permissions-via-compartmentalization-of-agents) and also check out [this article](https://github.com/blakestoddard/scaledkite) for more information and inspiration.  

### Restricting permissions via compartmentalization of agents

This approach suggests the use of Elastic Stack. However, these instructions can also be followed using hooks or scripts.

You can divide your Buildkite agents by responsibilities. For example — agents building for development environments or release, agents deploying for staging or production, etc. This will help reflect multiple AWS environments at your Buildkite organization. 

To divide the responsibilities and permissions of Buildkite agents and provide the relevant teams with sandboxed IAM permissions for their own microservices, for each pipeline you will need to use a [third-party AWS AssumeRole Buildkite Plugin](https://github.com/cultureamp/aws-assume-role-buildkite-plugin/). This plugin also takes care of the injection of AWS credentials.   

To ensure that the agent in charge of a job, build, pipeline, etc., is allowed to run and will assume the role it has permission to, you can perform a [pre-checkout hook](https://buildkite.com/docs/agent/v3/hooks) on the agent.

### Restricting permissions by downgrading an instance profile role  

This approach is [suggested by Amazon](https://docs.aws.amazon.com/cli/latest/reference/ec2/replace-iam-instance-profile-association.html) and is helpful if you are not using Elastic CI Stack for AWS. 

To restrict permissions of an instance, you can permanently downgrade an instance’s profile from a high-permission bootstrap role to a low-permission steady-state role. The high-permission role has a policy that allows replacing the instance profile with a low-permission role, but there is no such policy for a low-permission role.

## Further tightening the security around EC2 permissions  

For added security, you can expire agents after a job. For example, you can:  
1. Create a new agent for a pending job  
2. Transition the agent to a sandbox role  
3. Terminate the agent instance when the agent completes the job  

Starting a new EC2 instance for every job results in a small trade-off of speed in favor of security. However, the Buildkite CI stack for AWS uses a Lambda to start new EC2 instances on demand, and it usually takes around one minute for a typical Linux instance. 

A larger trade-off here is the need to keep discarding the cache on the machine — for example, pre-fetched and pre-built Docker images — and start anew every time.  

If you’re less concerned about the CI spend, new EC2 instance starting time, and other resources, you can specify a minimum stack size large enough to keep a pool of agents ready to go. This way, you can quickly replace any terminated agent instance with a clean instance. 
Buildkite uses this approach to secure open-source agent instances as they could be running untrusted code.  

For more information on AWS security practices regarding restricting access to the API in EKS, see [Amazon EKS security best practices](https://docs.aws.amazon.com/eks/latest/userguide/best-practices-security.html).

### A note on recommended pool size  

There is no exact recommended quantity of agents in a pool. An optimal pool size is the minimum number of available agents you would want to have ready to run jobs instantly. 

You can start with one or two extra instances that are always available for running lightweight jobs (e.g., pipeline uploads), and you can increase the number of agents per machine so that they can run in parallel. 

For organizations where at any given moment there are engineers working (for example, for shift-based 24/7 schedules or in globally distributed teams), having a large pool of build agents always available makes sense. Otherwise, idly running agents overnight might be a waste of resources.  <|MERGE_RESOLUTION|>--- conflicted
+++ resolved
@@ -31,15 +31,10 @@
 * For Amazon Linux 2 use the [Red Hat/CentOS installer](/docs/agent/v3/redhat). 
 * For macOS, use [installing the agent on your own AWS mac1.metal instances](#installing-the-agent-on-your-own-aws-mac1-dot-metal-instances)
 
-<<<<<<< HEAD
 ## Using the experimental Elastic Mac for AWS CloudFormation template
 
 [Elastic Mac for AWS](https://github.com/buildkite/elastic-mac-for-aws) is an
-experimental CloudFormation template for an autoscaling macOS Buildkite Agent
-=======
-[Elastic Mac for AWS](/docs/agent/v3/aws/autoscaling_mac_metal) is an
 experimental CloudFormation template for an autoscaling macOS Buildkite agent
->>>>>>> 0dcff42e
 cluster.
 
 You can use an Elastic Mac deployment to build and test macOS, iOS, iPadOS,

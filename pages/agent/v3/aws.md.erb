# Running Buildkite Agent on AWS

The Buildkite Agent can be run on AWS using our Elastic CI Stack for AWS.

{:toc}

## Install the Agent on your own AWS instance

To run the agent on your own AWS instances use whichever installer matches your
instance type. For Amazon Linux 2 use the
[Red Hat/CentOS installer](/docs/agent/v3/redhat).

## Use our Elastic CI Stack for AWS

The [Elastic CI Stack for AWS](/docs/agent/v3/elastic_ci_aws) is a
CloudFormation template to deploy an autoscaling Buildkite Agent cluster. The
agent instances include Docker, S3 and CloudWatch integration.

You can use an Elastic CI Stack deployment to test Linux or Windows projects,
parallelize large test suites, run Docker containers or docker-compose
integration tests, or perform any AWS ops related tasks.

[Read the documentation][github] on GitHub, and launch it using the
button on your organization’s Agents page.

   [github]: https://github.com/buildkite/elastic-ci-stack-for-aws
   [Red Hat/CentOS installer]: /docs/agent/v3/redhat

<<<<<<< HEAD
## Installing the Agent on mac1.metal

Now Amazon have a MacOS tier you can also run an agent on MacOS on [AWS mac1.metal](https://aws.amazon.com/ec2/instance-types/mac/) instances:

1. Create a [AWS mac1.metal](https://aws.amazon.com/ec2/instance-types/mac/) instance, making sure to configure security groups and key pairs so you can access the instance remotely.
2. Follow the [OS X installation guide](/docs/agent/v3/macos#installation) instructions for using Homebrew.


There is an excellent blog post on [running iOS agents in the cloud](https://www.starkandwayne.com/blog/buildkite-2/) that goes into more detail on automating MacOS AMIs using [Packer](https://www.packer.io/).

### Known issues

* You might need to give the agent [full disk access](https://github.com/buildkite/agent/issues/1400)
* Launching the agent at [boot](https://github.com/buildkite/agent/issues/1423)
=======
## Preventing builds from accessing Amazon EC2 metadata  

If you provision infrastructure like databases, Redis, Amazon SQS, etc using AWS permission sandboxes, you might want to restrict access to those roles in your builds.

If you run your builds on an AWS EC2 permission sandbox and then allow Buildkite agents to generate and inject some sandboxed AWS credentials into the build secrets, such builds will have access to the EC2 metadata API. They will also be able to access the same permissions as your EC2. 

To avoid this, you need to prevent the builds from accessing your EC2 metadata or provide sandboxed AWS credentials for each build and restrict their permissions. There are two main ways to do it:

* Compartmentalizing your Buildkite agents
* Downgrading an instance profile role

If you run all the build steps in Docker containers, take a look at [compartmentalizing your agents](#preventing-builds-from-accessing-amazon-ec2-metadata-restricting-permissions-via-compartmentalization-of-agents). If you are using Kubernetes for your Buildkite CI, use the [same approach](#preventing-builds-from-accessing-amazon-ec2-metadata-restricting-permissions-via-compartmentalization-of-agents) and also check out [this article](https://github.com/blakestoddard/scaledkite) for more information and inspiration.  

### Restricting permissions via compartmentalization of agents

This approach suggests the use of Elastic Stack. However, these instructions can also be followed using hooks or scripts.

You can divide your Buildkite agents by responsibilities. For example — agents building for development environments or release, agents deploying for staging or production, etc. This will help reflect multiple AWS environments at your Buildkite organization. 

To divide the responsibilities and permissions of Buildkite agents and provide the relevant teams with sandboxed IAM permissions for their own microservices, for each pipeline you will need to use a [third-party AWS AssumeRole Buildkite Plugin](https://github.com/cultureamp/aws-assume-role-buildkite-plugin/). This plugin also takes care of the injection of AWS credentials.   

To ensure that the agent in charge of a job, build, pipeline, etc., is allowed to run and will assume the role it has permission to, you can perform a [pre-checkout hook](https://buildkite.com/docs/agent/v3/hooks) on the agent.

### Restricting permissions by downgrading an instance profile role  

This approach is [suggested by Amazon](https://docs.aws.amazon.com/cli/latest/reference/ec2/replace-iam-instance-profile-association.html) and is helpful if you are not using Elastic CI Stack for AWS. 

To restrict permissions of an instance, you can permanently downgrade an instance’s profile from a high-permission bootstrap role to a low-permission steady-state role. The high-permission role has a policy that allows replacing the instance profile with a low-permission role, but there is no such policy for a low-permission role.

## Further tightening the security around EC2 permissions  

For added security, you can expire agents after a job. For example, you can:  
1. Create a new agent for a pending job  
2. Transition the agent to a sandbox role  
3. Terminate the agent instance when the agent completes the job  

Starting a new EC2 instance for every job results in a small trade-off of speed in favor of security. However, the Buildkite CI stack for AWS uses a Lambda to start new EC2 instances on demand, and it usually takes around one minute for a typical Linux instance. 

A larger trade-off here is the need to keep discarding the cache on the machine — for example, pre-fetched and pre-built Docker images — and start anew every time.  

If you’re less concerned about the CI spend, new EC2 instance starting time, and other resources, you can specify a minimum stack size large enough to keep a pool of agents ready to go. This way, you can quickly replace any terminated agent instance with a clean instance. 
Buildkite uses this approach to secure open-source agent instances as they could be running untrusted code.  

For more information on AWS security practices regarding restricting access to the API in EKS, see [Amazon EKS security best practices](https://docs.aws.amazon.com/eks/latest/userguide/best-practices-security.html).

### A note on recommended pool size  

There is no exact recommended quantity of agents in a pool. An optimal pool size is the minimum number of available agents you would want to have ready to run jobs instantly. 

You can start with one or two extra instances that are always available for running lightweight jobs (e.g., pipeline uploads), and you can increase the number of agents per machine so that they can run in parallel. 

For organizations where at any given moment there are engineers working (for example, for shift-based 24/7 schedules or in globally distributed teams), having a large pool of build agents always available makes sense. Otherwise, idly running agents overnight might be a waste of resources.  
>>>>>>> cc2738cc
<|MERGE_RESOLUTION|>--- conflicted
+++ resolved
@@ -26,7 +26,6 @@
    [github]: https://github.com/buildkite/elastic-ci-stack-for-aws
    [Red Hat/CentOS installer]: /docs/agent/v3/redhat
 
-<<<<<<< HEAD
 ## Installing the Agent on mac1.metal
 
 Now Amazon have a MacOS tier you can also run an agent on MacOS on [AWS mac1.metal](https://aws.amazon.com/ec2/instance-types/mac/) instances:
@@ -41,7 +40,7 @@
 
 * You might need to give the agent [full disk access](https://github.com/buildkite/agent/issues/1400)
 * Launching the agent at [boot](https://github.com/buildkite/agent/issues/1423)
-=======
+
 ## Preventing builds from accessing Amazon EC2 metadata  
 
 If you provision infrastructure like databases, Redis, Amazon SQS, etc using AWS permission sandboxes, you might want to restrict access to those roles in your builds.
@@ -93,5 +92,4 @@
 
 You can start with one or two extra instances that are always available for running lightweight jobs (e.g., pipeline uploads), and you can increase the number of agents per machine so that they can run in parallel. 
 
-For organizations where at any given moment there are engineers working (for example, for shift-based 24/7 schedules or in globally distributed teams), having a large pool of build agents always available makes sense. Otherwise, idly running agents overnight might be a waste of resources.  
->>>>>>> cc2738cc
+For organizations where at any given moment there are engineers working (for example, for shift-based 24/7 schedules or in globally distributed teams), having a large pool of build agents always available makes sense. Otherwise, idly running agents overnight might be a waste of resources.  
# Running Buildkite Agent on AWS

The Buildkite Agent can be run on AWS using our Elastic CI Stack for AWS.

{:toc}

## Install the Agent on your own AWS instance

To run the agent on your own AWS instances use whichever installer matches your
instance type. For Amazon Linux use the [Red Hat/CentOS installer](/docs/agent/v3/redhat).

## Use our pre-built Elastic CI Stack for AWS

The [Elastic CI Stack for AWS](/docs/agent/v3/elastic_ci_aws) is a pre-built CloudFormation template
that gives you an autoscaling Buildkite Agent cluster in your own AWS. The
<<<<<<< HEAD
stack includes Docker, S3 and Cloudwatch integration, and is suitable for
parallelizing large legacy test suites, testing any Linux-based project that can run within Docker, and performing AWS ops related tasks.

[Read the documentation][github] on GitHub, and launch it using the
button on your organization’s Agents page.

   [github]: https://github.com/buildkite/elastic-ci-stack-for-aws
   [Red Hat/CentOS installer]: /docs/agent/v3/redhat

## Preventing builds from accessing Amazon EC2 metadata  

If you provision infrastructure like databases, Redis, SQS, etc using AWS permission sandboxes, you might want to restrict access to those roles in your builds.

If you run your builds on an AWS EC2 permission sandbox and then allow Buildkite agents to generate and inject some sandboxed AWS credentials into the build secrets, such builds will have access to the EC2 metadata API. They will also be able to access the same permissions as your EC2. 

To avoid this, you need to prevent the builds from accessing your EC2 metadata or provide sandboxed AWS credentials for each build and restrict their permissions. There are two main ways to do it:

* Compartmentalizing your Buildkite agents
* Downgrading an instance profile role

If you run all the build steps in Docker containers, you should use the latter approach for the best results. And if you are using Kubernetes for your Buildkite CI, you can check out [this article](https://github.com/blakestoddard/scaledkite) for more information and inspiration.  

### Restricting permissions via compartmentalization of agents

This approach suggests the use of Elastic Stack. However, these instructions can also be followed using hooks or scripts.

You can divide your Buildkite agents by responsibilities. For example — agents building for development environments or release, agents deploying for staging or production, etc. This will help reflect multiple AWS environments at your Buildkite organization. 

To divide the responsibilities and permissions of Buildkite agents and provide the relevant teams with sandboxed IAM permissions for their own microservices, for each pipeline you will need to use a [third-party AWS AssumeRole Buildkite Plugin](https://github.com/cultureamp/aws-assume-role-buildkite-plugin/). This plugin also takes care of the injection of AWS credentials.   

To ensure that the agent in charge of a job, build, pipeline, etc., is allowed to run and will assume the role it has permission to, you can perform a [pre-checkout hook](https://buildkite.com/docs/agent/v3/hooks) on the agent.

### Restricting permissions by downgrading an instance profile role  

This approach is [suggested by Amazon](https://docs.aws.amazon.com/cli/latest/reference/ec2/replace-iam-instance-profile-association.html) and is helpful if you are not using Elastic CI Stack for AWS. 

To restrict permissions of an instance, you can permanently downgrade an instance’s profile from a high-permission bootstrap role to a low-permission steady-state role. The high-permission role has a policy that allows replacing the instance profile with a low-permission role, but there is no such policy for a low-permission role.

## Further tightening the security around EC2 permissions  

For added security, you can expire agents after a job. For example, you can:  
1. Create a new agent for a pending job  
2. Transition the agent to a sandbox role  
3. Terminate the agent instance when the agent completes the job  

Starting a new EC2 instance for every job results in a small trade-off of speed in favor of security. However, the Buildkite CI stack for AWS uses a Lambda to start new EC2 instances on demand, and it usually takes around one minute for a typical Linux instance. 

A larger trade-off here is the need to keep discarding the cache on the machine — for example, pre-fetched and pre-built Docker images — and start anew every time.  

If you’re less concerned about the CI spend, new EC2 instance starting time, and other resources, you can specify a minimum stack size large enough to keep a pool of agents ready to go. This way, you can quickly replace any terminated agent instance with a clean instance. 
Buildkite uses this approach to secure open-source agent instances as they could be running untrusted code.  

For more information on AWS security practices regarding restricting access to the API in EKS, see [Amazon EKS security best practices](https://docs.aws.amazon.com/eks/latest/userguide/best-practices-security.html).

### A note on recommended pool size  

There is no exact recommended quantity of agents in a pool. An optimal pool size is the minimum number of available agents you would want to have ready to run jobs instantly. 

You can start with one or two extra instances that are always available for running lightweight jobs (e.g., pipeline uploads), and you can increase the number of agents per machine so that they can run in parallel. 

For organizations where at any given moment there are engineers working (for example, for shift-based 24/7 schedules or in globally distributed teams), having a large pool of build agents always available makes sense. Otherwise, idly running agents overnight might be a waste of resources.  
=======
stack includes Docker, S3 and CloudWatch integration, and is suitable for
parallelizing large legacy test suites, testing any Linux-based project that can run within Docker, and performing AWS ops related tasks.
>>>>>>> d4860d1d
<|MERGE_RESOLUTION|>--- conflicted
+++ resolved
@@ -13,8 +13,7 @@
 
 The [Elastic CI Stack for AWS](/docs/agent/v3/elastic_ci_aws) is a pre-built CloudFormation template
 that gives you an autoscaling Buildkite Agent cluster in your own AWS. The
-<<<<<<< HEAD
-stack includes Docker, S3 and Cloudwatch integration, and is suitable for
+stack includes Docker, S3 and CloudWatch integration, and is suitable for
 parallelizing large legacy test suites, testing any Linux-based project that can run within Docker, and performing AWS ops related tasks.
 
 [Read the documentation][github] on GitHub, and launch it using the
@@ -75,7 +74,3 @@
 You can start with one or two extra instances that are always available for running lightweight jobs (e.g., pipeline uploads), and you can increase the number of agents per machine so that they can run in parallel. 
 
 For organizations where at any given moment there are engineers working (for example, for shift-based 24/7 schedules or in globally distributed teams), having a large pool of build agents always available makes sense. Otherwise, idly running agents overnight might be a waste of resources.  
-=======
-stack includes Docker, S3 and CloudWatch integration, and is suitable for
-parallelizing large legacy test suites, testing any Linux-based project that can run within Docker, and performing AWS ops related tasks.
->>>>>>> d4860d1d

--- conflicted
+++ resolved
@@ -12,19 +12,13 @@
 
 ## Use our Elastic CI Stack for AWS
 
-<<<<<<< HEAD
 The [Elastic CI Stack for AWS](/docs/agent/v3/elastic_ci_aws) is a
 CloudFormation template to deploy an autoscaling Buildkite Agent cluster. The
 agent instances include Docker, S3 and CloudWatch integration.
 
-You can an Elastic CI Stack deployment to test Linux or Windows projects,
+You can use an Elastic CI Stack deployment to test Linux or Windows projects,
 parallelize large test suites, run Docker containers or docker-compose
 integration tests, or perform any AWS ops related tasks.
-=======
-The [Elastic CI Stack for AWS](/docs/agent/v3/elastic_ci_aws) is a pre-built CloudFormation template
-that gives you an autoscaling Buildkite Agent cluster in your own AWS. The
-stack includes Docker, S3 and CloudWatch integration, and is suitable for
-parallelizing large legacy test suites, testing any Linux-based project that can run within Docker, and performing AWS ops related tasks.
 
 [Read the documentation][github] on GitHub, and launch it using the
 button on your organization’s Agents page.
@@ -83,5 +77,4 @@
 
 You can start with one or two extra instances that are always available for running lightweight jobs (e.g., pipeline uploads), and you can increase the number of agents per machine so that they can run in parallel. 
 
-For organizations where at any given moment there are engineers working (for example, for shift-based 24/7 schedules or in globally distributed teams), having a large pool of build agents always available makes sense. Otherwise, idly running agents overnight might be a waste of resources.  
->>>>>>> 5cc954af
+For organizations where at any given moment there are engineers working (for example, for shift-based 24/7 schedules or in globally distributed teams), having a large pool of build agents always available makes sense. Otherwise, idly running agents overnight might be a waste of resources.  
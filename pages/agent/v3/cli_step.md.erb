--- conflicted
+++ resolved
@@ -14,10 +14,7 @@
 
 Use this command in your build scripts to get the value of a particular attribute from a step. 
 
-<<<<<<< HEAD
-```
-<%= render 'agent/v3/help/step_get.txt' %>
-```
+<%= render 'agent/v3/help/step_get' %>
 
 ## Getting the outcome of a step
 
@@ -48,7 +45,4 @@
       if [ $(buildkite-agent step get "outcome" --step "one") == "hard_failed" ]; then
         buildkite-agent annotate 'this build failed' --style 'error'
       fi
-```
-=======
-<%= render 'agent/v3/help/step_get' %>
->>>>>>> 40c455d5
+```
--- conflicted
+++ resolved
@@ -23,11 +23,7 @@
 
 ## Concurrency Groups
 
-<<<<<<< HEAD
 Concurrency groups are labels that can be used to group together Buildkite jobs when applying concurrency limits. When you add a group label to a step in a `pipeline.yml` file, it will be available organisation wide. These group labels are similar to [agent meta-data](/docs/builds/build-meta-data), and are checked at job runtime to determine which jobs are allowed to run concurrently. Although they're created on individual steps, they represent concurrent access to shared resources and can be used by other pipelines. 
-=======
-Concurrency groups are labels that can be used to group together Buildkite jobs when applying concurrency limits. When you add a group label to a step in a `pipeline.yml` file, it will be available organsiation wide. These group labels are similar to [agent meta-data](/docs/builds/build-meta-data), and are checked at job runtime to determine which jobs are allowed to run concurrently. Although they're created on individual steps, they represent concurrent access to shared resources and can be used by other pipelines.
->>>>>>> b56ba9d7
 
 ```yml
 steps:

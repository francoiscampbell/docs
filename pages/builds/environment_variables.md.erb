--- conflicted
+++ resolved
@@ -4,15 +4,9 @@
 
 <%= toc %>
 
-<<<<<<< HEAD
-## Buildkite Job Variables
-
-The following environment variables are automatically provided to every job, and *can’t be overriden* by your pipeline configuration.
-=======
 ## Standard Buildkite environment variables
 
 The following environment variables are automatically provided to every job, and are read only. They can’t be overriden by your pipeline configuration or environment hooks.
->>>>>>> a9e3934c
 
 <table>
 <tbody>

# Environment Variables

When the agent invokes your build scripts it passes in a set of standard Buildkite environment variables, along with any that you've defined in your build configuration. You can use these environment variables in your [build steps](/docs/pipelines/defining-steps) and [agent hooks](/docs/agent/v3/hooks).

<%= toc %>

## Standard Buildkite environment variables

The following environment variables are automatically provided to every job, and are read only. They can’t be overriden by your pipeline configuration or environment hooks.

<table>
<tbody>
  <tr>
    <th><code>BUILDKITE</code></th>
    <td>Always <code>"true"</code>.</td>
  </tr>
  <tr>
    <th><code>BUILDKITE_AGENT_NAME</code></th>
    <td>Name of the agent running the job. <p class="Docs__api-param-eg"><em>Example:</em> <code>"my-agent-1"</code></p></td>
  </tr>
  <tr>
    <th><code>BUILDKITE_ARTIFACT_PATHS</code></th>
    <td>The <a href="/docs/builds/artifacts">artifact paths</a> to upload after the job, if any have been specified. <p class="Docs__api-param-eg"><em>Example:</em> <code>"tmp/capybara/**/*;coverage/**/*"</code></p></td>
  </tr>
  <tr>
    <th><code>BUILDKITE_BRANCH</code></th>
    <td>The branch being built. <p class="Docs__api-param-eg"><em>Example:</em> <code>"master"</code></p></td>
  </tr>
  <tr>
    <th><code>BUILDKITE_BUILD_CHECKOUT_PATH</code></th>
    <td>The path where the agent has checked out your code for this build. <p class="Docs__api-param-eg"><em>Example:</em> <code>"/var/lib/buildkite-agent/builds/agent-1/pipeline-2"</code></p></td>
  </tr>
  <tr>
    <th><code>BUILDKITE_BUILD_CREATOR</code></th>
    <td>The name of the user who created the build. <p class="Docs__api-param-eg"><em>Example:</em> <code>"Tracy Tester"</code></p></td>
  </tr>
  <tr>
    <th><code>BUILDKITE_BUILD_CREATOR_EMAIL</code></th>
    <td>The notification email of the user who created the build. <p class="Docs__api-param-eg"><em>Example:</em> <code>"tracy@acme-inc.com"</code></p></td>
  </tr>
  <tr>
    <th><code>BUILDKITE_BUILD_CREATOR_TEAMS</code></th>
    <td>A colon separated list of team names that the build creator belongs to. <p class="Docs__api-param-eg"><em>Example:</em> <code>"everyone:platform"</code></p></td>
  </tr>
  <tr>
    <th><code>BUILDKITE_BUILD_ID</code></th>
    <td>The UUID of the build. <p class="Docs__api-param-eg"><em>Example:</em> <code>"4735ba57-80d0-46e2-8fa0-b28223a86586"</code>, or <code>""</code> if not a rebuild.</p></td>
  </tr>
  <tr>
    <th><code>BUILDKITE_BUILD_NUMBER</code></th>
    <td>The build number. This number increases by 1 with every build, and is guaranteed to be unique within each pipeline. <p class="Docs__api-param-eg"><em>Example:</em> <code>"1514"</code></p></td>
  </tr>
  <tr>
    <th><code>BUILDKITE_BUILD_URL</code></th>
    <td>The url for this build on Buildkite. <p class="Docs__api-param-eg"><em>Example:</em> <code>"https://buildkite.com/acme-inc/my-project/builds/1514"</code></p></td>
  </tr>
  <tr>
    <th><code>BUILDKITE_CLEAN_CHECKOUT</code></th>
    <td>Whether the build should perform a clean checkout. <p class="Docs__api-param-eg"><em>Example:</em> <code>"true"</code> or <code>"false"</code></p></td>
  </tr>
  <tr>
    <th><code>BUILDKITE_COMMAND</code></th>
    <td>The command that will be run for the job. <p class="Docs__api-param-eg"><em>Example:</em> <code>"script/buildkite/specs"</code></p></td>
  </tr>
  <tr>
    <th><code>BUILDKITE_COMMIT</code></th>
    <td>The commit of the build. <p class="Docs__api-param-eg"><em>Example:</em> <code>"83a20ec058e2fb00e7fa4558c4c6e81e2dcf253d"</code></p></td>
  </tr>
  <tr>
    <th><code>BUILDKITE_DISABLE_GIT_SUBMODULES</code></th>
    <td>When set to <code>true</code> prevents fetching of any git submodules during checkout. This variable is used by the <code>buildkite-agent</code> bootstrap script. <p class="Docs__api-param-eg"><em>Example:</em> <code>"true"</code></p></td>
  </tr>
  <tr>
    <th><code>BUILDKITE_JOB_ID</code></th>
    <td>Internal UUID Buildkite uses for this job. <p class="Docs__api-param-eg"><em>Example:</em> <code>"e44f9784-e20e-4b93-a21d-f41fd5869db9"</code></p></td>
  </tr>
  <tr>
    <th><code>BUILDKITE_LABEL</code></th>
    <td>The label/name of the current job. <p class="Docs__api-param-eg"><em>Example:</em> <code>"\:hammer\: Specs"</code></p></td>
  </tr>
  <tr>
    <th><code>BUILDKITE_MESSAGE</code></th>
    <td>The message associated with the build, usually the commit message. <p class="Docs__api-param-eg"><em>Example:</em> <code>"Added a great new feature"</code></p></td>
  </tr>
  <tr>
    <th><code>BUILDKITE_NO_LOCAL_HOOKS</code></th>
    <td>Whether local hooks in the repository are allowed. <p class="Docs__api-param-eg"><em>Example:</em> <code>"true"</code> or <code>"false"</code></p></td>
  </tr>
  <tr>
    <th><code>BUILDKITE_ORGANIZATION_SLUG</code></th>
    <td>The organization name on Buildkite as used in URLs. <p class="Docs__api-param-eg"><em>Example:</em> <code>"acme-inc"</code></p></td>
  </tr>
  <tr>
    <th><code>BUILDKITE_PIPELINE_DEFAULT_BRANCH</code></th>
    <td>The default branch for this pipeline. <p class="Docs__api-param-eg"><em>Example:</em> <code>"master"</code></p></td>
  </tr>
  <tr>
    <th><code>BUILDKITE_PIPELINE_PROVIDER</code></th>
    <td>The ID of the source code provider for the pipeline’s repository. <p class="Docs__api-param-eg"><em>Example:</em> <code>"github"</code></p></td>
  </tr>
  <tr>
    <th><code>BUILDKITE_PIPELINE_SLUG</code></th>
    <td>The pipeline slug on Buildkite as used in URLs. <p class="Docs__api-param-eg"><em>Example:</em> <code>"my-project"</code></p></td>
  </tr>
  <tr>
    <th><code>BUILDKITE_PULL_REQUEST</code></th>
    <td>The number of the pull request if this branch is a pull request. <p class="Docs__api-param-eg"><em>Example:</em> <code>"123"</code> for pull request #123, or <code>"false"</code> if not a pull request.</p></td>
  </tr>
  <tr>
    <th><code>BUILDKITE_PULL_REQUEST_BASE_BRANCH</code></th>
    <td>The base branch that the pull request is targetting. <p class="Docs__api-param-eg"><em>Example:</em> <code>"master"</code>, or <code>""</code> if not a pull request.</p></td>
  </tr>
  <tr>
    <th><code>BUILDKITE_PULL_REQUEST_REPO</code></th>
    <td>The repository URL of the pull request. <p class="Docs__api-param-eg"><em>Example:</em> <code>"git://github.com/acme-inc/my-project.git"</code>, or <code>""</code> if not a pull request.</p></td>
  </tr>
  <tr>
    <th><code>BUILDKITE_REBUILT_FROM_BUILD_ID</code></th>
    <td>The UUID of the original build this was rebuilt from. <p class="Docs__api-param-eg"><em>Example:</em> <code>"4735ba57-80d0-46e2-8fa0-b28223a86586"</code>, or <code>""</code> if not a rebuild.</p></td>
  </tr>
  <tr>
    <th><code>BUILDKITE_REBUILT_FROM_BUILD_NUMBER</code></th>
    <td>The UUID of the original build this was rebuilt from. <p class="Docs__api-param-eg"><em>Example:</em> <code>"1514"</code>, or <code>""</code> if not a rebuild.</p></td>
  </tr>
  <tr>
    <th><code>BUILDKITE_REPO</code></th>
    <td>The repository of your pipeline. <p class="Docs__api-param-eg"><em>Example:</em> <code>"git@github.com:acme-inc/my-project.git"</code></p></td>
  </tr>
  <tr>
    <th><code>BUILDKITE_REFSPEC</code></th>
    <td>A custom refspec for the <code>buildkite-agent</code> bootstrap script to use when checking out code. <p class="Docs__api-param-eg"><em>Example:</em> <code>"+refs/weird/123abc:refs/local/weird/456"</code></p></td>
  </tr>
  <tr>
    <th><code>BUILDKITE_SOURCE</code></th>
    <td>The source of the event that created the build. <p class="Docs__api-param-eg"><em>Example:</em> <code>"webhook"</code>, <code>"api"</code>, <code>"ui"</code>, <code>"trigger_job"</code>, or <code>"schedule"</code></p></td>
  </tr>
  <tr>
    <th><code>BUILDKITE_TAG</code></th>
    <td>The name of the tag being built, if this build was triggered from a tag. <p class="Docs__api-param-eg"><em>Example:</em> <code>"v1.2.3"</code></p></td>
  </tr>
  <tr>
    <th><code>BUILDKITE_TIMEOUT</code></th>
    <td>The number of minutes until Buildkite automatically cancels this job, if a timeout has been specified. <p class="Docs__api-param-eg"><em>Example:</em> <code>"15"</code> for 15 minutes, or <code>"false"</code> if no timeout is set</td>
  </tr>
  <tr>
    <th><code>CI</code></th>
    <td>Always <code>"true"</code>.</td>
  </tr>
</tbody>
</table>

## Defining your own

You can define environment variables in your jobs in a few ways, depending on the nature of the value being set:

* Pipeline settings — for values that are not secret.
* [Build pipeline configuration](/docs/pipelines/command-step) — for values that are not secret.
* An `environment` or `pre-command` [agent hook](/docs/agent/v3/hooks) — for values that are secret or agent-specific.

## Environment variable precedence

You can set environment variables in lots of different places, and which ones take precedence can get a little confusing.
There are many different levels at which environment variables are merged together. The following walkthrough and examples demonstrate the order in which variables are combined, as if you had set variables in every available place.

When a job runs on an agent, the first combination of environment variables happens in the job itself:

### Job environment

When a job runs on an agent, the first combination of environment variables happens in the job environment itself. This is the environment you can see in a job’s Environment tab in the Buildkite dashboard, and the one returned by the REST and GraphQL APIs.

The job environment is made by merging the following sets of values, in order:

<table>
<tbody>
  <tr>
<<<<<<< HEAD
    <th>Standard</th>
    <td>The set of variables provided by Buildkite to every job</td>
=======
    <th><em>Standard</em></th>
    <td>The <a href="https://github.com/buildkite/buildkite/blob/master/app/models/job/environment.rb">set of variables</a> provided by Buildkite to every job</td>
>>>>>>> 1af60407
  </tr>
  <tr>
    <th><em>Build</em></th>
    <td>Optional variables set by you on the build when creating a new build in the UI or via the REST API</td>
  </tr>
  <tr>
    <th><em>Step</em></th>
    <td>Optional variables set by you on a step in the UI or in a pipeline.yml file</td>
  </tr>
  <tr>
    <th><em>Pipeline</em></th>
    <td>Optional variables set by you on a pipeline on the Pipeline Settings page</td>
  </tr>
</tbody>
</table>

For example, if had configured the following environment variables:

<table>
  <tbody>
    <tr>
      <th><em>Build</em></th>
      <td><code>MY_ENV1="a"</code></td>
    </tr>
    <tr>
      <th><em>Step</em></th>
      <td><code>MY_ENV1="b"</code></td>
    </tr>
    <tr>
      <th><em>Pipeline</em></th>
      <td><code>MY_ENV1="c"</code></td>
    </tr>
  </tbody>
</table>

In the final job environment, the value of `MY_ENV` would be `"c"`.

**Setting variables in a pipeline.yml**

There are two places in a pipeline.yml file that you can set environment variables:

  1. In the `env` attribute of command and trigger steps.
  2. At the top of the yaml file, before you define your pipeline's steps.

Defining an environment variable at the top of your yaml file will set that variable on each of the command steps in the pipeline, and is equivalent to setting the `env` attribute on every step.

<div class="Docs__note">
  <p>Top level pipeline environment variables will override what is set in the <code>env</code> attribute of an individual step.</p>
</div>

**Setting variables in a Trigger step**

Environment variables set in the `env` attribute of a trigger step end up as build-level environment variables on the newly created build.

If you're using a 3.x agent, you can use variable interpolation to set variables for a trigger step that are already set elsewhere in the parent build. For example:

```
env:
  FOO: bar

steps:
  - trigger: some-pipeline
    build:
      env:
        FOO: $FOO # triggered build will have `FOO: bar`
```

<div class="Docs__note">
<p class="Docs__note__heading">Environment variables set at top of a pipeline.yaml aren't applied to trigger steps</p>
<p>The only variables that are passed through to a trigger step's build are those you set in that trigger step's `env` attribute.</p>
</div>

### Agent environment

Separate to the job's base environment, your `buildkite-agent` process has an environment of its own. This is made up of:

- operating system environment variables
- any variables you set on your agent when you started it
- any environment variables that were inherited from how you started the process (i.e. systemd sets some env vars for you)

For a list of variables/flags you can set on your agent, see the [`buildkite-agent start` page](/docs/agent/v3/cli-start).
For a deeper look at what's involved in starting the agent, you can see the the [`buildkite-agent start` code on github](https://github.com/buildkite/agent/blob/master/clicommand/agent_start.go).

### Job accepted by an agent

Once the job is accepted by an agent, more environment merging happens.

Starting with the environment that we put together in the Job Environment section, we merge in some of the variables from the agent environment. Not all of the variables from the agent are added, and some variables are created fresh at this point. For example, we don't add the agent's registration token, we instead create a new access token for this specific job.

At this point we add the following:

- variables that describe the agent that the job is running on
- variables to tell the bootstrap and other commands what to do

After the agent variables have been merged, the bootstrap script is run. It adds its own variables to the environment, and runs any local and global hooks that have been defined on the agent machine (e.g. plugin, environment etc.) This causes any variables that are set in hooks to be merged in to the environment.

<div class="Docs__troubleshooting-note">
<h1>Take care with environment variables in hooks</h1>
<p>Variables that are defined in hooks can override _anything_ that exists in the environment.</p>
</div>

This is the environment your command runs in 🎉

Finally, any changes that you make to the environment from within the job script will only survive as long as the script is running.
<|MERGE_RESOLUTION|>--- conflicted
+++ resolved
@@ -173,13 +173,8 @@
 <table>
 <tbody>
   <tr>
-<<<<<<< HEAD
-    <th>Standard</th>
+    <th><em>Standard</em></th>
     <td>The set of variables provided by Buildkite to every job</td>
-=======
-    <th><em>Standard</em></th>
-    <td>The <a href="https://github.com/buildkite/buildkite/blob/master/app/models/job/environment.rb">set of variables</a> provided by Buildkite to every job</td>
->>>>>>> 1af60407
   </tr>
   <tr>
     <th><em>Build</em></th>

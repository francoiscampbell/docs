# Environment Variables

When the agent invokes your build scripts it passes in a set of standard Buildkite environment variables, along with any that you've defined in your build configuration. You can use these environment variables in your [build steps](/docs/pipelines/defining-steps) and [agent hooks](/docs/agent/v3/hooks).

<%= toc %>

## Standard Buildkite environment variables

The following environment variables are automatically provided to every job, and are read only. They can’t be overriden by your pipeline configuration or environment hooks.

<table>
<tbody>
  <tr>
    <th><code>BUILDKITE</code></th>
    <td>Always <code>"true"</code>.</td>
  </tr>
  <tr>
    <th><code>BUILDKITE_AGENT_NAME</code></th>
    <td>Name of the agent running the job. <p class="Docs__api-param-eg"><em>Example:</em> <code>"my-agent-1"</code></p></td>
  </tr>
  <tr>
    <th><code>BUILDKITE_ARTIFACT_PATHS</code></th>
    <td>The <a href="/docs/builds/artifacts">artifact paths</a> to upload after the job, if any have been specified. <p class="Docs__api-param-eg"><em>Example:</em> <code>"tmp/capybara/**/*;coverage/**/*"</code></p></td>
  </tr>
  <tr>
    <th><code>BUILDKITE_BRANCH</code></th>
    <td>The branch being built. <p class="Docs__api-param-eg"><em>Example:</em> <code>"master"</code></p></td>
  </tr>
  <tr>
    <th><code>BUILDKITE_BUILD_CHECKOUT_PATH</code></th>
    <td>The path where the agent has checked out your code for this build. <p class="Docs__api-param-eg"><em>Example:</em> <code>"/var/lib/buildkite-agent/builds/agent-1/pipeline-2"</code></p></td>
  </tr>
  <tr>
    <th><code>BUILDKITE_BUILD_CREATOR</code></th>
    <td>The name of the user who created the build. <p class="Docs__api-param-eg"><em>Example:</em> <code>"Tracy Tester"</code></p></td>
  </tr>
  <tr>
    <th><code>BUILDKITE_BUILD_CREATOR_EMAIL</code></th>
    <td>The notification email of the user who created the build. <p class="Docs__api-param-eg"><em>Example:</em> <code>"tracy@acme-inc.com"</code></p></td>
  </tr>
  <tr>
    <th><code>BUILDKITE_BUILD_CREATOR_TEAMS</code></th>
    <td>A colon separated list of team names that the build creator belongs to. <p class="Docs__api-param-eg"><em>Example:</em> <code>"everyone:platform"</code></p></td>
  </tr>
  <tr>
    <th><code>BUILDKITE_BUILD_ID</code></th>
    <td>The UUID of the build. <p class="Docs__api-param-eg"><em>Example:</em> <code>"4735ba57-80d0-46e2-8fa0-b28223a86586"</code>, or <code>""</code> if not a rebuild.</p></td>
  </tr>
  <tr>
    <th><code>BUILDKITE_BUILD_NUMBER</code></th>
    <td>The build number. This number increases by 1 with every build, and is guaranteed to be unique within each pipeline. <p class="Docs__api-param-eg"><em>Example:</em> <code>"1514"</code></p></td>
  </tr>
  <tr>
    <th><code>BUILDKITE_BUILD_URL</code></th>
    <td>The url for this build on Buildkite. <p class="Docs__api-param-eg"><em>Example:</em> <code>"https://buildkite.com/acme-inc/my-project/builds/1514"</code></p></td>
  </tr>
  <tr>
    <th><code>BUILDKITE_CLEAN_CHECKOUT</code></th>
    <td>Whether the build should perform a clean checkout. <p class="Docs__api-param-eg"><em>Example:</em> <code>"true"</code> or <code>"false"</code></p></td>
  </tr>
  <tr>
    <th><code>BUILDKITE_COMMAND</code></th>
    <td>The command that will be run for the job. <p class="Docs__api-param-eg"><em>Example:</em> <code>"script/buildkite/specs"</code></p></td>
  </tr>
  <tr>
    <th><code>BUILDKITE_COMMIT</code></th>
    <td>The commit of the build. <p class="Docs__api-param-eg"><em>Example:</em> <code>"83a20ec058e2fb00e7fa4558c4c6e81e2dcf253d"</code></p></td>
  </tr>
  <tr>
    <th><code>BUILDKITE_DISABLE_GIT_SUBMODULES</code></th>
    <td>When set to <code>true</code> prevents fetching of any git submodules during checkout. This variable is used by the <code>buildkite-agent</code> bootstrap script. <p class="Docs__api-param-eg"><em>Example:</em> <code>"true"</code></p></td>
  </tr>
  <tr>
    <th><code>BUILDKITE_JOB_ID</code></th>
    <td>Internal UUID Buildkite uses for this job. <p class="Docs__api-param-eg"><em>Example:</em> <code>"e44f9784-e20e-4b93-a21d-f41fd5869db9"</code></p></td>
  </tr>
  <tr>
    <th><code>BUILDKITE_LABEL</code></th>
    <td>The label/name of the current job. <p class="Docs__api-param-eg"><em>Example:</em> <code>"\:hammer\: Specs"</code></p></td>
  </tr>
  <tr>
    <th><code>BUILDKITE_MESSAGE</code></th>
    <td>The message associated with the build, usually the commit message. <p class="Docs__api-param-eg"><em>Example:</em> <code>"Added a great new feature"</code></p></td>
  </tr>
  <tr>
    <th><code>BUILDKITE_NO_LOCAL_HOOKS</code></th>
    <td>Whether local hooks in the repository are allowed. <p class="Docs__api-param-eg"><em>Example:</em> <code>"true"</code> or <code>"false"</code></p></td>
  </tr>
  <tr>
    <th><code>BUILDKITE_ORGANIZATION_SLUG</code></th>
    <td>The organization name on Buildkite as used in URLs. <p class="Docs__api-param-eg"><em>Example:</em> <code>"acme-inc"</code></p></td>
  </tr>
  <tr>
    <th><code>BUILDKITE_PIPELINE_DEFAULT_BRANCH</code></th>
    <td>The default branch for this pipeline. <p class="Docs__api-param-eg"><em>Example:</em> <code>"master"</code></p></td>
  </tr>
  <tr>
    <th><code>BUILDKITE_PIPELINE_PROVIDER</code></th>
    <td>The ID of the source code provider for the pipeline’s repository. <p class="Docs__api-param-eg"><em>Example:</em> <code>"github"</code></p></td>
  </tr>
  <tr>
    <th><code>BUILDKITE_PIPELINE_SLUG</code></th>
    <td>The pipeline slug on Buildkite as used in URLs. <p class="Docs__api-param-eg"><em>Example:</em> <code>"my-project"</code></p></td>
  </tr>
  <tr>
    <th><code>BUILDKITE_PULL_REQUEST</code></th>
    <td>The number of the pull request if this branch is a pull request. <p class="Docs__api-param-eg"><em>Example:</em> <code>"123"</code> for pull request #123, or <code>"false"</code> if not a pull request.</p></td>
  </tr>
  <tr>
    <th><code>BUILDKITE_PULL_REQUEST_BASE_BRANCH</code></th>
    <td>The base branch that the pull request is targetting. <p class="Docs__api-param-eg"><em>Example:</em> <code>"master"</code>, or <code>""</code> if not a pull request.</p></td>
  </tr>
  <tr>
    <th><code>BUILDKITE_PULL_REQUEST_REPO</code></th>
    <td>The repository URL of the pull request. <p class="Docs__api-param-eg"><em>Example:</em> <code>"git://github.com/acme-inc/my-project.git"</code>, or <code>""</code> if not a pull request.</p></td>
  </tr>
  <tr>
    <th><code>BUILDKITE_REBUILT_FROM_BUILD_ID</code></th>
    <td>The UUID of the original build this was rebuilt from. <p class="Docs__api-param-eg"><em>Example:</em> <code>"4735ba57-80d0-46e2-8fa0-b28223a86586"</code>, or <code>""</code> if not a rebuild.</p></td>
  </tr>
  <tr>
    <th><code>BUILDKITE_REBUILT_FROM_BUILD_NUMBER</code></th>
    <td>The UUID of the original build this was rebuilt from. <p class="Docs__api-param-eg"><em>Example:</em> <code>"1514"</code>, or <code>""</code> if not a rebuild.</p></td>
  </tr>
  <tr>
    <th><code>BUILDKITE_REPO</code></th>
    <td>The repository of your pipeline. <p class="Docs__api-param-eg"><em>Example:</em> <code>"git@github.com:acme-inc/my-project.git"</code></p></td>
  </tr>
  <tr>
    <th><code>BUILDKITE_REFSPEC</code></th>
    <td>A custom refspec for the <code>buildkite-agent</code> bootstrap script to use when checking out code. <p class="Docs__api-param-eg"><em>Example:</em> <code>"+refs/weird/123abc:refs/local/weird/456"</code></p></td>
  </tr>
  <tr>
    <th><code>BUILDKITE_SOURCE</code></th>
    <td>The source of the event that created the build. <p class="Docs__api-param-eg"><em>Example:</em> <code>"webhook"</code>, <code>"api"</code>, <code>"ui"</code>, <code>"trigger_job"</code>, or <code>"schedule"</code></p></td>
  </tr>
  <tr>
    <th><code>BUILDKITE_TAG</code></th>
    <td>The name of the tag being built, if this build was triggered from a tag. <p class="Docs__api-param-eg"><em>Example:</em> <code>"v1.2.3"</code></p></td>
  </tr>
  <tr>
    <th><code>BUILDKITE_TIMEOUT</code></th>
    <td>The number of minutes until Buildkite automatically cancels this job, if a timeout has been specified. <p class="Docs__api-param-eg"><em>Example:</em> <code>"15"</code> for 15 minutes, or <code>"false"</code> if no timeout is set</td>
  </tr>
  <tr>
    <th><code>CI</code></th>
    <td>Always <code>"true"</code>.</td>
  </tr>
</tbody>
</table>

## Defining your own

You can define environment variables in your jobs in a few ways, depending on the nature of the value being set:

* Pipeline settings — for values that are not secret.
* [Build pipeline configuration](/docs/pipelines/command-step) — for values that are not secret.
* An `environment` or `pre-command` [agent hook](/docs/agent/v3/hooks) — for values that are secret or agent-specific.

## Environment variable precedence

You can set environment variables in lots of different places, and which ones take precedence can get a little confusing.
There are many different levels at which environment variables are merged together. The following walkthrough and examples demonstrate the order in which variables are combined, as if you had set variables in every available place.

When a job runs on an agent, the first combination of environment variables happens in the job itself:

### Job environment

When a job runs on an agent, the first combination of environment variables happens in the job environment itself. This is the environment you can see in a job’s Environment tab in the Buildkite dashboard, and the one returned by the REST and GraphQL APIs.

The job environment is made by merging the following sets of values, in order:

<table>
<tbody>
  <tr>
    <th><em>Standard</em></th>
    <td>The set of variables provided by Buildkite to every job</td>
  </tr>
  <tr>
    <th><em>Build</em></th>
    <td>Optional variables set by you on the build when creating a new build in the UI or via the REST API</td>
  </tr>
  <tr>
    <th><em>Step</em></th>
    <td>Optional variables set by you on a step in the UI or in a pipeline.yml file</td>
  </tr>
  <tr>
    <th><em>Pipeline</em></th>
    <td>Optional variables set by you on a pipeline on the Pipeline Settings page</td>
  </tr>
</tbody>
</table>

For example, if had configured the following environment variables:

<table>
  <tbody>
    <tr>
      <th><em>Build</em></th>
      <td><code>MY_ENV1="a"</code></td>
    </tr>
    <tr>
      <th><em>Step</em></th>
      <td><code>MY_ENV1="b"</code></td>
    </tr>
    <tr>
      <th><em>Pipeline</em></th>
      <td><code>MY_ENV1="c"</code></td>
    </tr>
  </tbody>
</table>

In the final job environment, the value of `MY_ENV` would be `"c"`.

**Setting variables in a pipeline.yml**

There are two places in a pipeline.yml file that you can set environment variables:

  1. In the `env` attribute of command and trigger steps.
  2. At the top of the yaml file, before you define your pipeline's steps.

Defining an environment variable at the top of your yaml file will set that variable on each of the command steps in the pipeline, and is equivalent to setting the `env` attribute on every step.

<div class="Docs__note">
  <p>Top level pipeline environment variables will override what is set in the <code>env</code> attribute of an individual step.</p>
</div>

**Setting variables in a Trigger step**

Environment variables set in the `env` attribute of a trigger step end up as build-level environment variables on the newly created build.

If you're using a 3.x agent, you can use variable interpolation to set variables for a trigger step that are already set elsewhere in the parent build. For example:

```
env:
  FOO: bar

steps:
  - trigger: some-pipeline
    build:
      env:
        FOO: $FOO # triggered build will have `FOO: bar`
```

<div class="Docs__note">
<p class="Docs__note__heading">Environment variables set at top of a pipeline.yaml aren't applied to trigger steps</p>
<p>The only variables that are passed through to a trigger step's build are those you set in that trigger step's `env` attribute.</p>
</div>

### Agent environment

Separate to the job's base environment, your `buildkite-agent` process has an environment of its own. This is made up of:

- operating system environment variables
- any variables you set on your agent when you started it
- any environment variables that were inherited from how you started the process (i.e. systemd sets some env vars for you)

<<<<<<< HEAD
For a list of variables and configuration flags you can set on your agent, see the Buildkite Agent’s [start command documentation](/docs/agent/v3/cli-start).
=======
For a list of variables/flags you can set on your agent, see the [`buildkite-agent start` page](/docs/agent/v3/cli-start).
For a deeper look at what's involved in starting the agent, you can see the the [`buildkite-agent start` code on github](https://github.com/buildkite/agent/blob/master/clicommand/agent_start.go).
>>>>>>> bcfc6d9e

### Job accepted by an agent

Once the job is accepted by an agent, more environment merging happens.

Starting with the environment that we put together in the Job Environment section, we merge in some of the variables from the agent environment. Not all of the variables from the agent are added, and some variables are created fresh at this point. For example, we don't add the agent's registration token, we instead create a new access token for this specific job.

At this point we add the following:

- variables that describe the agent that the job is running on
- variables to tell the bootstrap and other commands what to do

After the agent variables have been merged, the bootstrap script is run. It adds its own variables to the environment, and runs any local and global hooks that have been defined on the agent machine (e.g. plugin, environment etc.) This causes any variables that are set in hooks to be merged in to the environment.

<div class="Docs__troubleshooting-note">
<h1>Take care with environment variables in hooks</h1>
<p>Variables that are defined in hooks can override _anything_ that exists in the environment.</p>
</div>

This is the environment your command runs in 🎉

Finally, any changes that you make to the environment from within the job script will only survive as long as the script is running.
<|MERGE_RESOLUTION|>--- conflicted
+++ resolved
@@ -255,12 +255,7 @@
 - any variables you set on your agent when you started it
 - any environment variables that were inherited from how you started the process (i.e. systemd sets some env vars for you)
 
-<<<<<<< HEAD
 For a list of variables and configuration flags you can set on your agent, see the Buildkite Agent’s [start command documentation](/docs/agent/v3/cli-start).
-=======
-For a list of variables/flags you can set on your agent, see the [`buildkite-agent start` page](/docs/agent/v3/cli-start).
-For a deeper look at what's involved in starting the agent, you can see the the [`buildkite-agent start` code on github](https://github.com/buildkite/agent/blob/master/clicommand/agent_start.go).
->>>>>>> bcfc6d9e
 
 ### Job accepted by an agent
 

--- conflicted
+++ resolved
@@ -197,7 +197,6 @@
 Read more about [environment variables](/docs/pipelines/environment-variables)
 ```
 
-<<<<<<< HEAD
 ### Anchor links  
 
 To use an anchor link where you need to link to an H2-level heading, append the section's name to the main page link, for example:  
@@ -206,7 +205,7 @@
 If you need to create a link to an H3-level heading, start with an H2-level anchor link, add a `-`, and append the full name of the H3-level title to it. The result will be a long link. For example:  
 `/docs/pipelines/environment-variables#environment-variable-precedence-job-environment`
 Here the H2-level link for "\#\# Environment variable precedence" is `/docs/pipelines/environment-variables#environment-variable-precedence` and the H3-level link for "\#\#\# Job environment"is appended as `-job-environment`.   
-=======
+
 ### Content reuse
 
 Add snippets to the directory where they'll be used, prefaced with an underscore. For example `_my_snippet.md.erb`. **However**, when pulling the snippet into a file, remove the leading underscore.
@@ -217,10 +216,7 @@
 
 Becomes
 
-`<%= render_markdown 'integrations/step_2_3_github_custom_status' %>`
-
-
->>>>>>> 118ea41b
+`<%= render_markdown 'integrations/step_2_3_github_custom_status' %>`  
 
 ### Custom elements
 We have a few custom scripts for adding useful elements that are missing in Markdown.

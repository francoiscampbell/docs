--- conflicted
+++ resolved
@@ -17,10 +17,6 @@
 
 TokenIgnores = ({:toc}), (:[a-z]*:), (<%=.*%>), ({:[a-z -=]*})
 
+Vale.Terms = NO
+
 BasedOnStyles = Vale, Buildkite
-
-<<<<<<< HEAD
-Vale.Terms = NO
-=======
-BasedOnStyles = Buildkite
->>>>>>> 9ac89f55

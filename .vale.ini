--- conflicted
+++ resolved
@@ -13,12 +13,8 @@
 # ignore TOC marker
 TokenIgnores = (<%.*%>), (:[a-z]*:), ({:toc}),  {: .*}
 
-<<<<<<< HEAD
 BlockIgnores = (?s) (<%.*%>)
 
 [*]
 
-BasedOnStyles = Buildkite, Vale.Repetition
-=======
-BasedOnStyles = Buildkite
->>>>>>> 5c59ec32
+BasedOnStyles = Buildkite